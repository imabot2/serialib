/*!
 \file    serialib.cpp
 \brief   Source file of the class serialib. This class is used for communication over a serial device.
 \author  Philippe Lucidarme (University of Angers)
 \version 2.0
 \date    december the 27th of 2019

THE SOFTWARE IS PROVIDED "AS IS", WITHOUT WARRANTY OF ANY KIND, EXPRESS OR IMPLIED,
INCLUDING BUT NOT LIMITED TO THE WARRANTIES OF MERCHANTABILITY, FITNESS FOR A PARTICULAR
PURPOSE AND NONINFRINGEMENT. IN NO EVENT SHALL THE X CONSORTIUM BE LIABLE FOR ANY CLAIM,
DAMAGES OR OTHER LIABILITY, WHETHER IN AN ACTION OF CONTRACT, TORT OR OTHERWISE, ARISING
FROM, OUT OF OR IN CONNECTION WITH THE SOFTWARE OR THE USE OR OTHER DEALINGS IN THE SOFTWARE.


This is a licence-free software, it can be used by anyone who try to build a better world.
 */

#include "serialib.h"



//_____________________________________
// ::: Constructors and destructors :::


/*!
    \brief      Constructor of the class serialib.
*/
serialib::serialib()
{
#if defined (_WIN32) || defined( _WIN64)
    // Set default value for RTS and DTR (Windows only)
    currentStateRTS=true;
    currentStateDTR=true;
    hSerial = INVALID_HANDLE_VALUE;
#endif
#if defined (__linux__) || defined(__APPLE__)
    fd = -1;
#endif
}


/*!
    \brief      Destructor of the class serialib. It close the connection
*/
// Class desctructor
serialib::~serialib()
{
    closeDevice();
}



//_________________________________________
// ::: Configuration and initialization :::



/*!
     \brief Open the serial port
     \param Device : Port name (COM1, COM2, ... for Windows ) or (/dev/ttyS0, /dev/ttyACM0, /dev/ttyUSB0 ... for linux)
     \param Bauds : Baud rate of the serial port.

                \n Supported baud rate for Windows :
                        - 110
                        - 300
                        - 600
                        - 1200
                        - 2400
                        - 4800
                        - 9600
                        - 14400
                        - 19200
                        - 38400
                        - 56000
                        - 57600
                        - 115200
                        - 128000
                        - 256000

               \n Supported baud rate for Linux :\n
                        - 110
                        - 300
                        - 600
                        - 1200
                        - 2400
                        - 4800
                        - 9600
                        - 19200
                        - 38400
                        - 57600
                        - 115200

               \n Optionally supported baud rates, depending on Linux kernel:\n
                        - 230400
                        - 460800
                        - 500000
                        - 576000
                        - 921600
                        - 1000000
                        - 1152000
                        - 1500000
                        - 2000000
                        - 2500000
                        - 3000000
                        - 3500000
                        - 4000000

     \param Databits : Number of data bits in one UART transmission.

            \n Supported values: \n
                - SERIAL_DATABITS_5 (5)
                - SERIAL_DATABITS_6 (6)
                - SERIAL_DATABITS_7 (7)
                - SERIAL_DATABITS_8 (8)
                - SERIAL_DATABITS_16 (16) (not supported on Unix)

     \param Parity: Parity type

            \n Supported values: \n
                - SERIAL_PARITY_NONE (N)
                - SERIAL_PARITY_EVEN (E)
                - SERIAL_PARITY_ODD (O)
                - SERIAL_PARITY_MARK (MARK) (not supported on Unix)
                - SERIAL_PARITY_SPACE (SPACE) (not supported on Unix)
    \param Stopbit: Number of stop bits

            \n Supported values:
                - SERIAL_STOPBITS_1 (1)
                - SERIAL_STOPBITS_1_5 (1.5) (not supported on Unix)
                - SERIAL_STOPBITS_2 (2)

     \return 1 success
     \return -1 device not found
     \return -2 error while opening the device
     \return -3 error while getting port parameters
     \return -4 Speed (Bauds) not recognized
     \return -5 error while writing port parameters
     \return -6 error while writing timeout parameters
     \return -7 Databits not recognized
     \return -8 Stopbits not recognized
     \return -9 Parity not recognized
  */
char serialib::openDevice(const char *Device, const unsigned int Bauds,
                          SerialDataBits Databits,
                          SerialParity Parity,
                          SerialStopBits Stopbits) {
#if defined (_WIN32) || defined( _WIN64)
    // Open serial port
    hSerial = CreateFileA(Device,GENERIC_READ | GENERIC_WRITE,0,0,OPEN_EXISTING,/*FILE_ATTRIBUTE_NORMAL*/0,0);
    if(hSerial==INVALID_HANDLE_VALUE) {
        if(GetLastError()==ERROR_FILE_NOT_FOUND)
            return -1; // Device not found

        // Error while opening the device
        return -2;
    }

    // Set parameters

    // Structure for the port parameters
    DCB dcbSerialParams;
    dcbSerialParams.DCBlength=sizeof(dcbSerialParams);

    // Get the port parameters
    if (!GetCommState(hSerial, &dcbSerialParams)) return -3;

    // Set the speed (Bauds)
    switch (Bauds)
    {
    case 110  :     dcbSerialParams.BaudRate=CBR_110; break;
    case 300  :     dcbSerialParams.BaudRate=CBR_300; break;
    case 600  :     dcbSerialParams.BaudRate=CBR_600; break;
    case 1200 :     dcbSerialParams.BaudRate=CBR_1200; break;
    case 2400 :     dcbSerialParams.BaudRate=CBR_2400; break;
    case 4800 :     dcbSerialParams.BaudRate=CBR_4800; break;
    case 9600 :     dcbSerialParams.BaudRate=CBR_9600; break;
    case 14400 :    dcbSerialParams.BaudRate=CBR_14400; break;
    case 19200 :    dcbSerialParams.BaudRate=CBR_19200; break;
    case 38400 :    dcbSerialParams.BaudRate=CBR_38400; break;
    case 56000 :    dcbSerialParams.BaudRate=CBR_56000; break;
    case 57600 :    dcbSerialParams.BaudRate=CBR_57600; break;
    case 115200 :   dcbSerialParams.BaudRate=CBR_115200; break;
    case 128000 :   dcbSerialParams.BaudRate=CBR_128000; break;
    case 256000 :   dcbSerialParams.BaudRate=CBR_256000; break;
    default : return -4;
    }
    //select data size
    BYTE bytesize = 0;
    switch(Databits) {
        case SERIAL_DATABITS_5: bytesize = 5; break;
        case SERIAL_DATABITS_6: bytesize = 6; break;
        case SERIAL_DATABITS_7: bytesize = 7; break;
        case SERIAL_DATABITS_8: bytesize = 8; break;
        case SERIAL_DATABITS_16: bytesize = 16; break;
        default: return -7;
    }
    BYTE stopBits = 0;
    switch(Stopbits) {
        case SERIAL_STOPBITS_1: stopBits = ONESTOPBIT; break;
        case SERIAL_STOPBITS_1_5: stopBits = ONE5STOPBITS; break;
        case SERIAL_STOPBITS_2: stopBits = TWOSTOPBITS; break;
        default: return -8;
    }
    BYTE parity = 0;
    switch(Parity) {
        case SERIAL_PARITY_NONE: parity = NOPARITY; break;
        case SERIAL_PARITY_EVEN: parity = EVENPARITY; break;
        case SERIAL_PARITY_ODD: parity = ODDPARITY; break;
        case SERIAL_PARITY_MARK: parity = MARKPARITY; break;
        case SERIAL_PARITY_SPACE: parity = SPACEPARITY; break;
        default: return -9;
    }
    // configure byte size
    dcbSerialParams.ByteSize = bytesize;
    // configure stop bits
    dcbSerialParams.StopBits = stopBits;
    // configure parity
    dcbSerialParams.Parity = parity;

    // Write the parameters
    if(!SetCommState(hSerial, &dcbSerialParams)) return -5;

    // Set TimeOut

    // Set the Timeout parameters
    timeouts.ReadIntervalTimeout=0;
    // No TimeOut
    timeouts.ReadTotalTimeoutConstant=MAXDWORD;
    timeouts.ReadTotalTimeoutMultiplier=0;
    timeouts.WriteTotalTimeoutConstant=MAXDWORD;
    timeouts.WriteTotalTimeoutMultiplier=0;

    // Write the parameters
    if(!SetCommTimeouts(hSerial, &timeouts)) return -6;

    // Opening successfull
    return 1;
#endif
#if defined (__linux__) || defined(__APPLE__)
    // Structure with the device's options
    struct termios options;


    // Open device
    fd = open(Device, O_RDWR | O_NOCTTY | O_NDELAY);
    // If the device is not open, return -2
    if (fd == -1) return -2;
    // Open the device in nonblocking mode
    fcntl(fd, F_SETFL, FNDELAY);


    // Get the current options of the port
    tcgetattr(fd, &options);
    // Clear all the options
    bzero(&options, sizeof(options));

    // Prepare speed (Bauds)
    speed_t         Speed;
    switch (Bauds)
    {
    case 110  :     Speed=B110; break;
    case 300  :     Speed=B300; break;
    case 600  :     Speed=B600; break;
    case 1200 :     Speed=B1200; break;
    case 2400 :     Speed=B2400; break;
    case 4800 :     Speed=B4800; break;
    case 9600 :     Speed=B9600; break;
    case 19200 :    Speed=B19200; break;
    case 38400 :    Speed=B38400; break;
    case 57600 :    Speed=B57600; break;
    case 115200 :   Speed=B115200; break;
#if defined (B230400)
    case 230400 :   Speed=B230400; break;
#endif
#if defined (B460800)
    case 460800 :   Speed=B460800; break;
#endif
#if defined (B500000)
    case 500000 :   Speed=B500000; break;
#endif
#if defined (B576000)
    case 576000 :   Speed=B576000; break;
#endif
#if defined (B921600)
    case 921600 :   Speed=B921600; break;
#endif
#if defined (B1000000)
    case 1000000 :   Speed=B1000000; break;
#endif
#if defined (B1152000)
    case 1152000 :   Speed=B1152000; break;
#endif
#if defined (B1500000)
    case 1500000 :   Speed=B1500000; break;
#endif
#if defined (B2000000)
    case 2000000 :   Speed=B2000000; break;
#endif
#if defined (B2500000)
    case 2500000 :   Speed=B2500000; break;
#endif
#if defined (B3000000)
    case 3000000 :   Speed=B3000000; break;
#endif
#if defined (B3500000)
    case 3500000 :   Speed=B3500000; break;
#endif
#if defined (B4000000)
    case 4000000 :   Speed=B4000000; break;
#endif
    default : return -4;
    }
    int databits_flag = 0;
    switch(Databits) {
        case SERIAL_DATABITS_5: databits_flag = CS5; break;
        case SERIAL_DATABITS_6: databits_flag = CS6; break;
        case SERIAL_DATABITS_7: databits_flag = CS7; break;
        case SERIAL_DATABITS_8: databits_flag = CS8; break;
        //16 bits and everything else not supported
        default: return -7;
    }
    int stopbits_flag = 0;
    switch(Stopbits) {
        case SERIAL_STOPBITS_1: stopbits_flag = 0; break;
        case SERIAL_STOPBITS_2: stopbits_flag = CSTOPB; break;
        //1.5 stopbits and everything else not supported
        default: return -8;
    }
    int parity_flag = 0;
    switch(Parity) {
        case SERIAL_PARITY_NONE: parity_flag = 0; break;
        case SERIAL_PARITY_EVEN: parity_flag = PARENB; break;
        case SERIAL_PARITY_ODD: parity_flag = (PARENB | PARODD); break;
        //mark and space parity not supported
        default: return -9;
    }

    // Set the baud rate
    cfsetispeed(&options, Speed);
    cfsetospeed(&options, Speed);
    // Configure the device : data bits, stop bits, parity, no control flow
    // Ignore modem control lines (CLOCAL) and Enable receiver (CREAD)
    options.c_cflag |= ( CLOCAL | CREAD | databits_flag | parity_flag | stopbits_flag);
    options.c_iflag |= ( IGNPAR | IGNBRK );
    // Timer unused
    options.c_cc[VTIME]=0;
    // At least on character before satisfy reading
    options.c_cc[VMIN]=0;
    // Activate the settings
    tcsetattr(fd, TCSANOW, &options);
    // Success
    return (1);
#endif

}

bool serialib::isDeviceOpen()
{
#if defined (_WIN32) || defined( _WIN64)
    return hSerial != INVALID_HANDLE_VALUE;
#endif
#if defined (__linux__) || defined(__APPLE__)
    return fd >= 0;
#endif
}

/*!
     \brief Close the connection with the current device
*/
void serialib::closeDevice()
{
#if defined (_WIN32) || defined( _WIN64)
    CloseHandle(hSerial);
    hSerial = INVALID_HANDLE_VALUE;
#endif
#if defined (__linux__) || defined(__APPLE__)
    close (fd);
    fd = -1;
#endif
}




//___________________________________________
// ::: Read/Write operation on characters :::



/*!
     \brief Write a char on the current serial port
     \param Byte : char to send on the port (must be terminated by '\0')
     \return 1 success
     \return -1 error while writting data
  */
int serialib::writeChar(const char Byte)
{
#if defined (_WIN32) || defined( _WIN64)
    // Number of bytes written
    DWORD dwBytesWritten;
    // Write the char to the serial device
    // Return -1 if an error occured
    if(!WriteFile(hSerial,&Byte,1,&dwBytesWritten,NULL)) return -1;
    // Write operation successfull
    return 1;
#endif
#if defined (__linux__) || defined(__APPLE__)
    // Write the char
    if (write(fd,&Byte,1)!=1) return -1;

    // Write operation successfull
    return 1;
#endif
}



//________________________________________
// ::: Read/Write operation on strings :::


/*!
     \brief     Write a string on the current serial port
     \param     receivedString : string to send on the port (must be terminated by '\0')
     \return     1 success
     \return    -1 error while writting data
  */
int serialib::writeString(const char *receivedString)
{
#if defined (_WIN32) || defined( _WIN64)
    // Number of bytes written
    DWORD dwBytesWritten;
    // Write the string
    if(!WriteFile(hSerial,receivedString,strlen(receivedString),&dwBytesWritten,NULL))
        // Error while writing, return -1
        return -1;
    // Write operation successfull
    return 1;
#endif
#if defined (__linux__) || defined(__APPLE__)
    // Lenght of the string
    int Lenght=strlen(receivedString);
    // Write the string
    if (write(fd,receivedString,Lenght)!=Lenght) return -1;
    // Write operation successfull
    return 1;
#endif
}

// _____________________________________
// ::: Read/Write operation on bytes :::



/*!
     \brief Write an array of data on the current serial port
     \param Buffer : array of bytes to send on the port
     \param NbBytes : number of byte to send
     \return 1 success
     \return -1 error while writting data
  */
<<<<<<< HEAD
int serialib::writeBytes(const void *Buffer, const unsigned int NbBytes)
=======
char serialib::writeBytes(const void *Buffer, const unsigned int NbBytes, unsigned int *NbBytesWritten)
>>>>>>> 6e44c740
{
#if defined (_WIN32) || defined( _WIN64)
    // Write data
    if(!WriteFile(hSerial, Buffer, NbBytes, NbBytesWritten, NULL))
        // Error while writing, return -1
        return -1;
    // Write operation successfull
    return 1;
#endif
#if defined (__linux__) || defined(__APPLE__)
    // Write data
    *NbBytesWritten = write (fd,Buffer,NbBytes);
    if (*NbBytesWritten !=(ssize_t)NbBytes) return -1;
    // Write operation successfull
    return 1;
#endif
}

char serialib::writeBytes(const void *Buffer, const unsigned int NbBytes)
{
    unsigned int NbBytesWritten;
    writeBytes(Buffer, NbBytes, &NbBytesWritten)
}

/*!
     \brief Wait for a byte from the serial device and return the data read
     \param pByte : data read on the serial device
     \param timeOut_ms : delay of timeout before giving up the reading
            If set to zero, timeout is disable (Optional)
     \return 1 success
     \return 0 Timeout reached
     \return -1 error while setting the Timeout
     \return -2 error while reading the byte
  */
int serialib::readChar(char *pByte,unsigned int timeOut_ms)
{
#if defined (_WIN32) || defined(_WIN64)
    // Number of bytes read
    DWORD dwBytesRead = 0;

    // Set the TimeOut
    timeouts.ReadTotalTimeoutConstant=timeOut_ms;

    // Write the parameters, return -1 if an error occured
    if(!SetCommTimeouts(hSerial, &timeouts)) return -1;

    // Read the byte, return -2 if an error occured
    if(!ReadFile(hSerial,pByte, 1, &dwBytesRead, NULL)) return -2;

    // Return 0 if the timeout is reached
    if (dwBytesRead==0) return 0;

    // The byte is read
    return 1;
#endif
#if defined (__linux__) || defined(__APPLE__)
    // Timer used for timeout
    timeOut         timer;
    // Initialise the timer
    timer.initTimer();
    // While Timeout is not reached
    while (timer.elapsedTime_ms()<timeOut_ms || timeOut_ms==0)
    {
        // Try to read a byte on the device
        switch (read(fd,pByte,1)) {
        case 1  : return 1; // Read successfull
        case -1 : return -2; // Error while reading
        }
    }
    return 0;
#endif
}



/*!
     \brief Read a string from the serial device (without TimeOut)
     \param receivedString : string read on the serial device
     \param FinalChar : final char of the string
     \param MaxNbBytes : maximum allowed number of bytes read
     \return >0 success, return the number of bytes read
     \return -1 error while setting the Timeout
     \return -2 error while reading the byte
     \return -3 MaxNbBytes is reached
  */
int serialib::readStringNoTimeOut(char *receivedString,char finalChar,unsigned int maxNbBytes)
{
    // Number of characters read
    unsigned int    NbBytes=0;
    // Returned value from Read
    char            charRead;

    // While the buffer is not full
    while (NbBytes<maxNbBytes)
    {
        // Read a character with the restant time
        charRead=readChar(&receivedString[NbBytes]);

        // Check a character has been read
        if (charRead==1)
        {
            // Check if this is the final char
            if (receivedString[NbBytes]==finalChar)
            {
                // This is the final char, add zero (end of string)
                receivedString  [++NbBytes]=0;
                // Return the number of bytes read
                return NbBytes;
            }

            // The character is not the final char, increase the number of bytes read
            NbBytes++;
        }

        // An error occured while reading, return the error number
        if (charRead<0) return charRead;
    }
    // Buffer is full : return -3
    return -3;
}


/*!
     \brief Read a string from the serial device (with timeout)
     \param receivedString : string read on the serial device
     \param finalChar : final char of the string
     \param maxNbBytes : maximum allowed number of characters read
     \param timeOut_ms : delay of timeout before giving up the reading (optional)
     \return  >0 success, return the number of bytes read (including the null character)
     \return  0 timeout is reached
     \return -1 error while setting the Timeout
     \return -2 error while reading the character
     \return -3 MaxNbBytes is reached
  */
int serialib::readString(char *receivedString,char finalChar,unsigned int maxNbBytes,unsigned int timeOut_ms)
{
    // Check if timeout is requested
    if (timeOut_ms==0) return readStringNoTimeOut(receivedString,finalChar,maxNbBytes);

    // Number of bytes read
    unsigned int    nbBytes=0;
    // Character read on serial device
    char            charRead;
    // Timer used for timeout
    timeOut         timer;
    long int        timeOutParam;

    // Initialize the timer (for timeout)
    timer.initTimer();

    // While the buffer is not full
    while (nbBytes<maxNbBytes)
    {
        // Compute the TimeOut for the next call of ReadChar
        timeOutParam = timeOut_ms-timer.elapsedTime_ms();

        // If there is time remaining
        if (timeOutParam>0)
        {
            // Wait for a byte on the serial link with the remaining time as timeout
            charRead=readChar(&receivedString[nbBytes],timeOutParam);

            // If a byte has been received
            if (charRead==1)
            {
                // Check if the character received is the final one
                if (receivedString[nbBytes]==finalChar)
                {
                    // Final character: add the end character 0
                    receivedString  [++nbBytes]=0;
                    // Return the number of bytes read
                    return nbBytes;
                }
                // This is not the final character, just increase the number of bytes read
                nbBytes++;
            }
            // Check if an error occured during reading char
            // If an error occurend, return the error number
            if (charRead<0) return charRead;
        }
        // Check if timeout is reached
        if (timer.elapsedTime_ms()>timeOut_ms)
        {
            // Add the end caracter
            receivedString[nbBytes]=0;
            // Return 0 (timeout reached)
            return 0;
        }
    }

    // Buffer is full : return -3
    return -3;
}


/*!
     \brief Read an array of bytes from the serial device (with timeout)
     \param buffer : array of bytes read from the serial device
     \param maxNbBytes : maximum allowed number of bytes read
     \param timeOut_ms : delay of timeout before giving up the reading
     \param sleepDuration_us : delay of CPU relaxing in microseconds (Linux only)
            In the reading loop, a sleep can be performed after each reading
            This allows CPU to perform other tasks
     \return >=0 return the number of bytes read before timeout or
                requested data is completed
     \return -1 error while setting the Timeout
     \return -2 error while reading the byte
  */
int serialib::readBytes (void *buffer,unsigned int maxNbBytes,unsigned int timeOut_ms, unsigned int sleepDuration_us)
{
#if defined (_WIN32) || defined(_WIN64)
    // Avoid warning while compiling
    UNUSED(sleepDuration_us);

    // Number of bytes read
    DWORD dwBytesRead = 0;

    // Set the TimeOut
    timeouts.ReadTotalTimeoutConstant=(DWORD)timeOut_ms;

    // Write the parameters and return -1 if an error occrured
    if(!SetCommTimeouts(hSerial, &timeouts)) return -1;


    // Read the bytes from the serial device, return -2 if an error occured
    if(!ReadFile(hSerial,buffer,(DWORD)maxNbBytes,&dwBytesRead, NULL))  return -2;

    // Return the byte read
    return dwBytesRead;
#endif
#if defined (__linux__) || defined(__APPLE__)
    // Timer used for timeout
    timeOut          timer;
    // Initialise the timer
    timer.initTimer();
    unsigned int     NbByteRead=0;
    // While Timeout is not reached
    while (timer.elapsedTime_ms()<timeOut_ms || timeOut_ms==0)
    {
        // Compute the position of the current byte
        unsigned char* Ptr=(unsigned char*)buffer+NbByteRead;
        // Try to read a byte on the device
        int Ret=read(fd,(void*)Ptr,maxNbBytes-NbByteRead);
        // Error while reading
        if (Ret==-1) return -2;

        // One or several byte(s) has been read on the device
        if (Ret>0)
        {
            // Increase the number of read bytes
            NbByteRead+=Ret;
            // Success : bytes has been read
            if (NbByteRead>=maxNbBytes)
                return NbByteRead;
        }
        // Suspend the loop to avoid charging the CPU
        usleep (sleepDuration_us);
    }
    // Timeout reached, return the number of bytes read
    return NbByteRead;
#endif
}




// _________________________
// ::: Special operation :::



/*!
    \brief Empty receiver buffer
    Note that when using serial over USB on Unix systems, a delay of 20ms may be necessary before calling the flushReceiver function
    \return If the function succeeds, the return value is nonzero.
            If the function fails, the return value is zero.
*/
char serialib::flushReceiver()
{
#if defined (_WIN32) || defined(_WIN64)
    // Purge receiver
    return PurgeComm (hSerial, PURGE_RXCLEAR);
#endif
#if defined (__linux__) || defined(__APPLE__)
    // Purge receiver
    tcflush(fd,TCIFLUSH);
    return true;
#endif
}



/*!
    \brief  Return the number of bytes in the received buffer (UNIX only)
    \return The number of bytes received by the serial provider but not yet read.
*/
int serialib::available()
{    
#if defined (_WIN32) || defined(_WIN64)
    // Device errors
    DWORD commErrors;
    // Device status
    COMSTAT commStatus;
    // Read status
    ClearCommError(hSerial, &commErrors, &commStatus);
    // Return the number of pending bytes
    return commStatus.cbInQue;
#endif
#if defined (__linux__) || defined(__APPLE__)
    int nBytes=0;
    // Return number of pending bytes in the receiver
    ioctl(fd, FIONREAD, &nBytes);
    return nBytes;
#endif

}



// __________________
// ::: I/O Access :::

/*!
    \brief      Set or unset the bit DTR (pin 4)
                DTR stands for Data Terminal Ready
                Convenience method :This method calls setDTR and clearDTR
    \param      status = true set DTR
                status = false unset DTR
    \return     If the function fails, the return value is false
                If the function succeeds, the return value is true.
*/
bool serialib::DTR(bool status)
{
    if (status)
        // Set DTR
        return this->setDTR();
    else
        // Unset DTR
        return this->clearDTR();
}


/*!
    \brief      Set the bit DTR (pin 4)
                DTR stands for Data Terminal Ready
    \return     If the function fails, the return value is false
                If the function succeeds, the return value is true.
*/
bool serialib::setDTR()
{
#if defined (_WIN32) || defined(_WIN64)
    // Set DTR
    currentStateDTR=true;
    return EscapeCommFunction(hSerial,SETDTR);
#endif
#if defined (__linux__) || defined(__APPLE__)
    // Set DTR
    int status_DTR=0;
    ioctl(fd, TIOCMGET, &status_DTR);
    status_DTR |= TIOCM_DTR;
    ioctl(fd, TIOCMSET, &status_DTR);
    return true;
#endif
}

/*!
    \brief      Clear the bit DTR (pin 4)
                DTR stands for Data Terminal Ready
    \return     If the function fails, the return value is false
                If the function succeeds, the return value is true.
*/
bool serialib::clearDTR()
{
#if defined (_WIN32) || defined(_WIN64)
    // Clear DTR
    currentStateDTR=false;
    return EscapeCommFunction(hSerial,CLRDTR);
#endif
#if defined (__linux__) || defined(__APPLE__)
    // Clear DTR
    int status_DTR=0;
    ioctl(fd, TIOCMGET, &status_DTR);
    status_DTR &= ~TIOCM_DTR;
    ioctl(fd, TIOCMSET, &status_DTR);
    return true;
#endif
}



/*!
    \brief      Set or unset the bit RTS (pin 7)
                RTS stands for Data Termina Ready
                Convenience method :This method calls setDTR and clearDTR
    \param      status = true set DTR
                status = false unset DTR
    \return     false if the function fails
    \return     true if the function succeeds
*/
bool serialib::RTS(bool status)
{
    if (status)
        // Set RTS
        return this->setRTS();
    else
        // Unset RTS
        return this->clearRTS();
}


/*!
    \brief      Set the bit RTS (pin 7)
                RTS stands for Data Terminal Ready
    \return     If the function fails, the return value is false
                If the function succeeds, the return value is true.
*/
bool serialib::setRTS()
{
#if defined (_WIN32) || defined(_WIN64)
    // Set RTS
    currentStateRTS=true;
    return EscapeCommFunction(hSerial,SETRTS);
#endif
#if defined (__linux__) || defined(__APPLE__)
    // Set RTS
    int status_RTS=0;
    ioctl(fd, TIOCMGET, &status_RTS);
    status_RTS |= TIOCM_RTS;
    ioctl(fd, TIOCMSET, &status_RTS);
    return true;
#endif
}



/*!
    \brief      Clear the bit RTS (pin 7)
                RTS stands for Data Terminal Ready
    \return     If the function fails, the return value is false
                If the function succeeds, the return value is true.
*/
bool serialib::clearRTS()
{
#if defined (_WIN32) || defined(_WIN64)
    // Clear RTS
    currentStateRTS=false;
    return EscapeCommFunction(hSerial,CLRRTS);
#endif
#if defined (__linux__) || defined(__APPLE__)
    // Clear RTS
    int status_RTS=0;
    ioctl(fd, TIOCMGET, &status_RTS);
    status_RTS &= ~TIOCM_RTS;
    ioctl(fd, TIOCMSET, &status_RTS);
    return true;
#endif
}




/*!
    \brief      Get the CTS's status (pin 8)
                CTS stands for Clear To Send
    \return     Return true if CTS is set otherwise false
  */
bool serialib::isCTS()
{
#if defined (_WIN32) || defined(_WIN64)
    DWORD modemStat;
    GetCommModemStatus(hSerial, &modemStat);
    return modemStat & MS_CTS_ON;
#endif
#if defined (__linux__) || defined(__APPLE__)
    int status=0;
    //Get the current status of the CTS bit
    ioctl(fd, TIOCMGET, &status);
    return status & TIOCM_CTS;
#endif
}



/*!
    \brief      Get the DSR's status (pin 6)
                DSR stands for Data Set Ready
    \return     Return true if DTR is set otherwise false
  */
bool serialib::isDSR()
{
#if defined (_WIN32) || defined(_WIN64)
    DWORD modemStat;
    GetCommModemStatus(hSerial, &modemStat);
    return modemStat & MS_DSR_ON;
#endif
#if defined (__linux__) || defined(__APPLE__)
    int status=0;
    //Get the current status of the DSR bit
    ioctl(fd, TIOCMGET, &status);
    return status & TIOCM_DSR;
#endif
}






/*!
    \brief      Get the DCD's status (pin 1)
                CDC stands for Data Carrier Detect
    \return     true if DCD is set
    \return     false otherwise
  */
bool serialib::isDCD()
{
#if defined (_WIN32) || defined(_WIN64)
    DWORD modemStat;
    GetCommModemStatus(hSerial, &modemStat);
    return modemStat & MS_RLSD_ON;
#endif
#if defined (__linux__) || defined(__APPLE__)
    int status=0;
    //Get the current status of the DCD bit
    ioctl(fd, TIOCMGET, &status);
    return status & TIOCM_CAR;
#endif
}


/*!
    \brief      Get the RING's status (pin 9)
                Ring Indicator
    \return     Return true if RING is set otherwise false
  */
bool serialib::isRI()
{
#if defined (_WIN32) || defined(_WIN64)
    DWORD modemStat;
    GetCommModemStatus(hSerial, &modemStat);
    return modemStat & MS_RING_ON;
#endif
#if defined (__linux__) || defined(__APPLE__)
    int status=0;
    //Get the current status of the RING bit
    ioctl(fd, TIOCMGET, &status);
    return status & TIOCM_RNG;
#endif
}


/*!
    \brief      Get the DTR's status (pin 4)
                DTR stands for Data Terminal Ready
                May behave abnormally on Windows
    \return     Return true if CTS is set otherwise false
  */
bool serialib::isDTR()
{
#if defined (_WIN32) || defined( _WIN64)
    return currentStateDTR;
#endif
#if defined (__linux__) || defined(__APPLE__)
    int status=0;
    //Get the current status of the DTR bit
    ioctl(fd, TIOCMGET, &status);
    return status & TIOCM_DTR  ;
#endif
}



/*!
    \brief      Get the RTS's status (pin 7)
                RTS stands for Request To Send
                May behave abnormally on Windows
    \return     Return true if RTS is set otherwise false
  */
bool serialib::isRTS()
{
#if defined (_WIN32) || defined(_WIN64)
    return currentStateRTS;
#endif
#if defined (__linux__) || defined(__APPLE__)
    int status=0;
    //Get the current status of the CTS bit
    ioctl(fd, TIOCMGET, &status);
    return status & TIOCM_RTS;
#endif
}






// ******************************************
//  Class timeOut
// ******************************************


/*!
    \brief      Constructor of the class timeOut.
*/
// Constructor
timeOut::timeOut()
{}


/*!
    \brief      Initialise the timer. It writes the current time of the day in the structure PreviousTime.
*/
//Initialize the timer
void timeOut::initTimer()
{
#if defined (NO_POSIX_TIME)
    LARGE_INTEGER tmp;
    QueryPerformanceFrequency(&tmp);
    counterFrequency = tmp.QuadPart;
    // Used to store the previous time (for computing timeout)
    QueryPerformanceCounter(&tmp);
    previousTime = tmp.QuadPart;
#else
    gettimeofday(&previousTime, NULL);
#endif
}

/*!
    \brief      Returns the time elapsed since initialization.  It write the current time of the day in the structure CurrentTime.
                Then it returns the difference between CurrentTime and PreviousTime.
    \return     The number of microseconds elapsed since the functions InitTimer was called.
  */
//Return the elapsed time since initialization
unsigned long int timeOut::elapsedTime_ms()
{
#if defined (NO_POSIX_TIME)
    // Current time
    LARGE_INTEGER CurrentTime;
    // Number of ticks since last call
    int sec;

    // Get current time
    QueryPerformanceCounter(&CurrentTime);

    // Compute the number of ticks elapsed since last call
    sec=CurrentTime.QuadPart-previousTime;

    // Return the elapsed time in milliseconds
    return sec/(counterFrequency/1000);
#else
    // Current time
    struct timeval CurrentTime;
    // Number of seconds and microseconds since last call
    int sec,usec;

    // Get current time
    gettimeofday(&CurrentTime, NULL);

    // Compute the number of seconds and microseconds elapsed since last call
    sec=CurrentTime.tv_sec-previousTime.tv_sec;
    usec=CurrentTime.tv_usec-previousTime.tv_usec;

    // If the previous usec is higher than the current one
    if (usec<0)
    {
        // Recompute the microseonds and substract one second
        usec=1000000-previousTime.tv_usec+CurrentTime.tv_usec;
        sec--;
    }

    // Return the elapsed time in milliseconds
    return sec*1000+usec/1000;
#endif
}
<|MERGE_RESOLUTION|>--- conflicted
+++ resolved
@@ -1,1141 +1,1137 @@
-/*!
- \file    serialib.cpp
- \brief   Source file of the class serialib. This class is used for communication over a serial device.
- \author  Philippe Lucidarme (University of Angers)
- \version 2.0
- \date    december the 27th of 2019
-
-THE SOFTWARE IS PROVIDED "AS IS", WITHOUT WARRANTY OF ANY KIND, EXPRESS OR IMPLIED,
-INCLUDING BUT NOT LIMITED TO THE WARRANTIES OF MERCHANTABILITY, FITNESS FOR A PARTICULAR
-PURPOSE AND NONINFRINGEMENT. IN NO EVENT SHALL THE X CONSORTIUM BE LIABLE FOR ANY CLAIM,
-DAMAGES OR OTHER LIABILITY, WHETHER IN AN ACTION OF CONTRACT, TORT OR OTHERWISE, ARISING
-FROM, OUT OF OR IN CONNECTION WITH THE SOFTWARE OR THE USE OR OTHER DEALINGS IN THE SOFTWARE.
-
-
-This is a licence-free software, it can be used by anyone who try to build a better world.
- */
-
-#include "serialib.h"
-
-
-
-//_____________________________________
-// ::: Constructors and destructors :::
-
-
-/*!
-    \brief      Constructor of the class serialib.
-*/
-serialib::serialib()
-{
-#if defined (_WIN32) || defined( _WIN64)
-    // Set default value for RTS and DTR (Windows only)
-    currentStateRTS=true;
-    currentStateDTR=true;
-    hSerial = INVALID_HANDLE_VALUE;
-#endif
-#if defined (__linux__) || defined(__APPLE__)
-    fd = -1;
-#endif
-}
-
-
-/*!
-    \brief      Destructor of the class serialib. It close the connection
-*/
-// Class desctructor
-serialib::~serialib()
-{
-    closeDevice();
-}
-
-
-
-//_________________________________________
-// ::: Configuration and initialization :::
-
-
-
-/*!
-     \brief Open the serial port
-     \param Device : Port name (COM1, COM2, ... for Windows ) or (/dev/ttyS0, /dev/ttyACM0, /dev/ttyUSB0 ... for linux)
-     \param Bauds : Baud rate of the serial port.
-
-                \n Supported baud rate for Windows :
-                        - 110
-                        - 300
-                        - 600
-                        - 1200
-                        - 2400
-                        - 4800
-                        - 9600
-                        - 14400
-                        - 19200
-                        - 38400
-                        - 56000
-                        - 57600
-                        - 115200
-                        - 128000
-                        - 256000
-
-               \n Supported baud rate for Linux :\n
-                        - 110
-                        - 300
-                        - 600
-                        - 1200
-                        - 2400
-                        - 4800
-                        - 9600
-                        - 19200
-                        - 38400
-                        - 57600
-                        - 115200
-
-               \n Optionally supported baud rates, depending on Linux kernel:\n
-                        - 230400
-                        - 460800
-                        - 500000
-                        - 576000
-                        - 921600
-                        - 1000000
-                        - 1152000
-                        - 1500000
-                        - 2000000
-                        - 2500000
-                        - 3000000
-                        - 3500000
-                        - 4000000
-
-     \param Databits : Number of data bits in one UART transmission.
-
-            \n Supported values: \n
-                - SERIAL_DATABITS_5 (5)
-                - SERIAL_DATABITS_6 (6)
-                - SERIAL_DATABITS_7 (7)
-                - SERIAL_DATABITS_8 (8)
-                - SERIAL_DATABITS_16 (16) (not supported on Unix)
-
-     \param Parity: Parity type
-
-            \n Supported values: \n
-                - SERIAL_PARITY_NONE (N)
-                - SERIAL_PARITY_EVEN (E)
-                - SERIAL_PARITY_ODD (O)
-                - SERIAL_PARITY_MARK (MARK) (not supported on Unix)
-                - SERIAL_PARITY_SPACE (SPACE) (not supported on Unix)
-    \param Stopbit: Number of stop bits
-
-            \n Supported values:
-                - SERIAL_STOPBITS_1 (1)
-                - SERIAL_STOPBITS_1_5 (1.5) (not supported on Unix)
-                - SERIAL_STOPBITS_2 (2)
-
-     \return 1 success
-     \return -1 device not found
-     \return -2 error while opening the device
-     \return -3 error while getting port parameters
-     \return -4 Speed (Bauds) not recognized
-     \return -5 error while writing port parameters
-     \return -6 error while writing timeout parameters
-     \return -7 Databits not recognized
-     \return -8 Stopbits not recognized
-     \return -9 Parity not recognized
-  */
-char serialib::openDevice(const char *Device, const unsigned int Bauds,
-                          SerialDataBits Databits,
-                          SerialParity Parity,
-                          SerialStopBits Stopbits) {
-#if defined (_WIN32) || defined( _WIN64)
-    // Open serial port
-    hSerial = CreateFileA(Device,GENERIC_READ | GENERIC_WRITE,0,0,OPEN_EXISTING,/*FILE_ATTRIBUTE_NORMAL*/0,0);
-    if(hSerial==INVALID_HANDLE_VALUE) {
-        if(GetLastError()==ERROR_FILE_NOT_FOUND)
-            return -1; // Device not found
-
-        // Error while opening the device
-        return -2;
-    }
-
-    // Set parameters
-
-    // Structure for the port parameters
-    DCB dcbSerialParams;
-    dcbSerialParams.DCBlength=sizeof(dcbSerialParams);
-
-    // Get the port parameters
-    if (!GetCommState(hSerial, &dcbSerialParams)) return -3;
-
-    // Set the speed (Bauds)
-    switch (Bauds)
-    {
-    case 110  :     dcbSerialParams.BaudRate=CBR_110; break;
-    case 300  :     dcbSerialParams.BaudRate=CBR_300; break;
-    case 600  :     dcbSerialParams.BaudRate=CBR_600; break;
-    case 1200 :     dcbSerialParams.BaudRate=CBR_1200; break;
-    case 2400 :     dcbSerialParams.BaudRate=CBR_2400; break;
-    case 4800 :     dcbSerialParams.BaudRate=CBR_4800; break;
-    case 9600 :     dcbSerialParams.BaudRate=CBR_9600; break;
-    case 14400 :    dcbSerialParams.BaudRate=CBR_14400; break;
-    case 19200 :    dcbSerialParams.BaudRate=CBR_19200; break;
-    case 38400 :    dcbSerialParams.BaudRate=CBR_38400; break;
-    case 56000 :    dcbSerialParams.BaudRate=CBR_56000; break;
-    case 57600 :    dcbSerialParams.BaudRate=CBR_57600; break;
-    case 115200 :   dcbSerialParams.BaudRate=CBR_115200; break;
-    case 128000 :   dcbSerialParams.BaudRate=CBR_128000; break;
-    case 256000 :   dcbSerialParams.BaudRate=CBR_256000; break;
-    default : return -4;
-    }
-    //select data size
-    BYTE bytesize = 0;
-    switch(Databits) {
-        case SERIAL_DATABITS_5: bytesize = 5; break;
-        case SERIAL_DATABITS_6: bytesize = 6; break;
-        case SERIAL_DATABITS_7: bytesize = 7; break;
-        case SERIAL_DATABITS_8: bytesize = 8; break;
-        case SERIAL_DATABITS_16: bytesize = 16; break;
-        default: return -7;
-    }
-    BYTE stopBits = 0;
-    switch(Stopbits) {
-        case SERIAL_STOPBITS_1: stopBits = ONESTOPBIT; break;
-        case SERIAL_STOPBITS_1_5: stopBits = ONE5STOPBITS; break;
-        case SERIAL_STOPBITS_2: stopBits = TWOSTOPBITS; break;
-        default: return -8;
-    }
-    BYTE parity = 0;
-    switch(Parity) {
-        case SERIAL_PARITY_NONE: parity = NOPARITY; break;
-        case SERIAL_PARITY_EVEN: parity = EVENPARITY; break;
-        case SERIAL_PARITY_ODD: parity = ODDPARITY; break;
-        case SERIAL_PARITY_MARK: parity = MARKPARITY; break;
-        case SERIAL_PARITY_SPACE: parity = SPACEPARITY; break;
-        default: return -9;
-    }
-    // configure byte size
-    dcbSerialParams.ByteSize = bytesize;
-    // configure stop bits
-    dcbSerialParams.StopBits = stopBits;
-    // configure parity
-    dcbSerialParams.Parity = parity;
-
-    // Write the parameters
-    if(!SetCommState(hSerial, &dcbSerialParams)) return -5;
-
-    // Set TimeOut
-
-    // Set the Timeout parameters
-    timeouts.ReadIntervalTimeout=0;
-    // No TimeOut
-    timeouts.ReadTotalTimeoutConstant=MAXDWORD;
-    timeouts.ReadTotalTimeoutMultiplier=0;
-    timeouts.WriteTotalTimeoutConstant=MAXDWORD;
-    timeouts.WriteTotalTimeoutMultiplier=0;
-
-    // Write the parameters
-    if(!SetCommTimeouts(hSerial, &timeouts)) return -6;
-
-    // Opening successfull
-    return 1;
-#endif
-#if defined (__linux__) || defined(__APPLE__)
-    // Structure with the device's options
-    struct termios options;
-
-
-    // Open device
-    fd = open(Device, O_RDWR | O_NOCTTY | O_NDELAY);
-    // If the device is not open, return -2
-    if (fd == -1) return -2;
-    // Open the device in nonblocking mode
-    fcntl(fd, F_SETFL, FNDELAY);
-
-
-    // Get the current options of the port
-    tcgetattr(fd, &options);
-    // Clear all the options
-    bzero(&options, sizeof(options));
-
-    // Prepare speed (Bauds)
-    speed_t         Speed;
-    switch (Bauds)
-    {
-    case 110  :     Speed=B110; break;
-    case 300  :     Speed=B300; break;
-    case 600  :     Speed=B600; break;
-    case 1200 :     Speed=B1200; break;
-    case 2400 :     Speed=B2400; break;
-    case 4800 :     Speed=B4800; break;
-    case 9600 :     Speed=B9600; break;
-    case 19200 :    Speed=B19200; break;
-    case 38400 :    Speed=B38400; break;
-    case 57600 :    Speed=B57600; break;
-    case 115200 :   Speed=B115200; break;
-#if defined (B230400)
-    case 230400 :   Speed=B230400; break;
-#endif
-#if defined (B460800)
-    case 460800 :   Speed=B460800; break;
-#endif
-#if defined (B500000)
-    case 500000 :   Speed=B500000; break;
-#endif
-#if defined (B576000)
-    case 576000 :   Speed=B576000; break;
-#endif
-#if defined (B921600)
-    case 921600 :   Speed=B921600; break;
-#endif
-#if defined (B1000000)
-    case 1000000 :   Speed=B1000000; break;
-#endif
-#if defined (B1152000)
-    case 1152000 :   Speed=B1152000; break;
-#endif
-#if defined (B1500000)
-    case 1500000 :   Speed=B1500000; break;
-#endif
-#if defined (B2000000)
-    case 2000000 :   Speed=B2000000; break;
-#endif
-#if defined (B2500000)
-    case 2500000 :   Speed=B2500000; break;
-#endif
-#if defined (B3000000)
-    case 3000000 :   Speed=B3000000; break;
-#endif
-#if defined (B3500000)
-    case 3500000 :   Speed=B3500000; break;
-#endif
-#if defined (B4000000)
-    case 4000000 :   Speed=B4000000; break;
-#endif
-    default : return -4;
-    }
-    int databits_flag = 0;
-    switch(Databits) {
-        case SERIAL_DATABITS_5: databits_flag = CS5; break;
-        case SERIAL_DATABITS_6: databits_flag = CS6; break;
-        case SERIAL_DATABITS_7: databits_flag = CS7; break;
-        case SERIAL_DATABITS_8: databits_flag = CS8; break;
-        //16 bits and everything else not supported
-        default: return -7;
-    }
-    int stopbits_flag = 0;
-    switch(Stopbits) {
-        case SERIAL_STOPBITS_1: stopbits_flag = 0; break;
-        case SERIAL_STOPBITS_2: stopbits_flag = CSTOPB; break;
-        //1.5 stopbits and everything else not supported
-        default: return -8;
-    }
-    int parity_flag = 0;
-    switch(Parity) {
-        case SERIAL_PARITY_NONE: parity_flag = 0; break;
-        case SERIAL_PARITY_EVEN: parity_flag = PARENB; break;
-        case SERIAL_PARITY_ODD: parity_flag = (PARENB | PARODD); break;
-        //mark and space parity not supported
-        default: return -9;
-    }
-
-    // Set the baud rate
-    cfsetispeed(&options, Speed);
-    cfsetospeed(&options, Speed);
-    // Configure the device : data bits, stop bits, parity, no control flow
-    // Ignore modem control lines (CLOCAL) and Enable receiver (CREAD)
-    options.c_cflag |= ( CLOCAL | CREAD | databits_flag | parity_flag | stopbits_flag);
-    options.c_iflag |= ( IGNPAR | IGNBRK );
-    // Timer unused
-    options.c_cc[VTIME]=0;
-    // At least on character before satisfy reading
-    options.c_cc[VMIN]=0;
-    // Activate the settings
-    tcsetattr(fd, TCSANOW, &options);
-    // Success
-    return (1);
-#endif
-
-}
-
-bool serialib::isDeviceOpen()
-{
-#if defined (_WIN32) || defined( _WIN64)
-    return hSerial != INVALID_HANDLE_VALUE;
-#endif
-#if defined (__linux__) || defined(__APPLE__)
-    return fd >= 0;
-#endif
-}
-
-/*!
-     \brief Close the connection with the current device
-*/
-void serialib::closeDevice()
-{
-#if defined (_WIN32) || defined( _WIN64)
-    CloseHandle(hSerial);
-    hSerial = INVALID_HANDLE_VALUE;
-#endif
-#if defined (__linux__) || defined(__APPLE__)
-    close (fd);
-    fd = -1;
-#endif
-}
-
-
-
-
-//___________________________________________
-// ::: Read/Write operation on characters :::
-
-
-
-/*!
-     \brief Write a char on the current serial port
-     \param Byte : char to send on the port (must be terminated by '\0')
-     \return 1 success
-     \return -1 error while writting data
-  */
-int serialib::writeChar(const char Byte)
-{
-#if defined (_WIN32) || defined( _WIN64)
-    // Number of bytes written
-    DWORD dwBytesWritten;
-    // Write the char to the serial device
-    // Return -1 if an error occured
-    if(!WriteFile(hSerial,&Byte,1,&dwBytesWritten,NULL)) return -1;
-    // Write operation successfull
-    return 1;
-#endif
-#if defined (__linux__) || defined(__APPLE__)
-    // Write the char
-    if (write(fd,&Byte,1)!=1) return -1;
-
-    // Write operation successfull
-    return 1;
-#endif
-}
-
-
-
-//________________________________________
-// ::: Read/Write operation on strings :::
-
-
-/*!
-     \brief     Write a string on the current serial port
-     \param     receivedString : string to send on the port (must be terminated by '\0')
-     \return     1 success
-     \return    -1 error while writting data
-  */
-int serialib::writeString(const char *receivedString)
-{
-#if defined (_WIN32) || defined( _WIN64)
-    // Number of bytes written
-    DWORD dwBytesWritten;
-    // Write the string
-    if(!WriteFile(hSerial,receivedString,strlen(receivedString),&dwBytesWritten,NULL))
-        // Error while writing, return -1
-        return -1;
-    // Write operation successfull
-    return 1;
-#endif
-#if defined (__linux__) || defined(__APPLE__)
-    // Lenght of the string
-    int Lenght=strlen(receivedString);
-    // Write the string
-    if (write(fd,receivedString,Lenght)!=Lenght) return -1;
-    // Write operation successfull
-    return 1;
-#endif
-}
-
-// _____________________________________
-// ::: Read/Write operation on bytes :::
-
-
-
-/*!
-     \brief Write an array of data on the current serial port
-     \param Buffer : array of bytes to send on the port
-     \param NbBytes : number of byte to send
-     \return 1 success
-     \return -1 error while writting data
-  */
-<<<<<<< HEAD
-int serialib::writeBytes(const void *Buffer, const unsigned int NbBytes)
-=======
-char serialib::writeBytes(const void *Buffer, const unsigned int NbBytes, unsigned int *NbBytesWritten)
->>>>>>> 6e44c740
-{
-#if defined (_WIN32) || defined( _WIN64)
-    // Write data
-    if(!WriteFile(hSerial, Buffer, NbBytes, NbBytesWritten, NULL))
-        // Error while writing, return -1
-        return -1;
-    // Write operation successfull
-    return 1;
-#endif
-#if defined (__linux__) || defined(__APPLE__)
-    // Write data
-    *NbBytesWritten = write (fd,Buffer,NbBytes);
-    if (*NbBytesWritten !=(ssize_t)NbBytes) return -1;
-    // Write operation successfull
-    return 1;
-#endif
-}
-
-char serialib::writeBytes(const void *Buffer, const unsigned int NbBytes)
-{
-    unsigned int NbBytesWritten;
-    writeBytes(Buffer, NbBytes, &NbBytesWritten)
-}
-
-/*!
-     \brief Wait for a byte from the serial device and return the data read
-     \param pByte : data read on the serial device
-     \param timeOut_ms : delay of timeout before giving up the reading
-            If set to zero, timeout is disable (Optional)
-     \return 1 success
-     \return 0 Timeout reached
-     \return -1 error while setting the Timeout
-     \return -2 error while reading the byte
-  */
-int serialib::readChar(char *pByte,unsigned int timeOut_ms)
-{
-#if defined (_WIN32) || defined(_WIN64)
-    // Number of bytes read
-    DWORD dwBytesRead = 0;
-
-    // Set the TimeOut
-    timeouts.ReadTotalTimeoutConstant=timeOut_ms;
-
-    // Write the parameters, return -1 if an error occured
-    if(!SetCommTimeouts(hSerial, &timeouts)) return -1;
-
-    // Read the byte, return -2 if an error occured
-    if(!ReadFile(hSerial,pByte, 1, &dwBytesRead, NULL)) return -2;
-
-    // Return 0 if the timeout is reached
-    if (dwBytesRead==0) return 0;
-
-    // The byte is read
-    return 1;
-#endif
-#if defined (__linux__) || defined(__APPLE__)
-    // Timer used for timeout
-    timeOut         timer;
-    // Initialise the timer
-    timer.initTimer();
-    // While Timeout is not reached
-    while (timer.elapsedTime_ms()<timeOut_ms || timeOut_ms==0)
-    {
-        // Try to read a byte on the device
-        switch (read(fd,pByte,1)) {
-        case 1  : return 1; // Read successfull
-        case -1 : return -2; // Error while reading
-        }
-    }
-    return 0;
-#endif
-}
-
-
-
-/*!
-     \brief Read a string from the serial device (without TimeOut)
-     \param receivedString : string read on the serial device
-     \param FinalChar : final char of the string
-     \param MaxNbBytes : maximum allowed number of bytes read
-     \return >0 success, return the number of bytes read
-     \return -1 error while setting the Timeout
-     \return -2 error while reading the byte
-     \return -3 MaxNbBytes is reached
-  */
-int serialib::readStringNoTimeOut(char *receivedString,char finalChar,unsigned int maxNbBytes)
-{
-    // Number of characters read
-    unsigned int    NbBytes=0;
-    // Returned value from Read
-    char            charRead;
-
-    // While the buffer is not full
-    while (NbBytes<maxNbBytes)
-    {
-        // Read a character with the restant time
-        charRead=readChar(&receivedString[NbBytes]);
-
-        // Check a character has been read
-        if (charRead==1)
-        {
-            // Check if this is the final char
-            if (receivedString[NbBytes]==finalChar)
-            {
-                // This is the final char, add zero (end of string)
-                receivedString  [++NbBytes]=0;
-                // Return the number of bytes read
-                return NbBytes;
-            }
-
-            // The character is not the final char, increase the number of bytes read
-            NbBytes++;
-        }
-
-        // An error occured while reading, return the error number
-        if (charRead<0) return charRead;
-    }
-    // Buffer is full : return -3
-    return -3;
-}
-
-
-/*!
-     \brief Read a string from the serial device (with timeout)
-     \param receivedString : string read on the serial device
-     \param finalChar : final char of the string
-     \param maxNbBytes : maximum allowed number of characters read
-     \param timeOut_ms : delay of timeout before giving up the reading (optional)
-     \return  >0 success, return the number of bytes read (including the null character)
-     \return  0 timeout is reached
-     \return -1 error while setting the Timeout
-     \return -2 error while reading the character
-     \return -3 MaxNbBytes is reached
-  */
-int serialib::readString(char *receivedString,char finalChar,unsigned int maxNbBytes,unsigned int timeOut_ms)
-{
-    // Check if timeout is requested
-    if (timeOut_ms==0) return readStringNoTimeOut(receivedString,finalChar,maxNbBytes);
-
-    // Number of bytes read
-    unsigned int    nbBytes=0;
-    // Character read on serial device
-    char            charRead;
-    // Timer used for timeout
-    timeOut         timer;
-    long int        timeOutParam;
-
-    // Initialize the timer (for timeout)
-    timer.initTimer();
-
-    // While the buffer is not full
-    while (nbBytes<maxNbBytes)
-    {
-        // Compute the TimeOut for the next call of ReadChar
-        timeOutParam = timeOut_ms-timer.elapsedTime_ms();
-
-        // If there is time remaining
-        if (timeOutParam>0)
-        {
-            // Wait for a byte on the serial link with the remaining time as timeout
-            charRead=readChar(&receivedString[nbBytes],timeOutParam);
-
-            // If a byte has been received
-            if (charRead==1)
-            {
-                // Check if the character received is the final one
-                if (receivedString[nbBytes]==finalChar)
-                {
-                    // Final character: add the end character 0
-                    receivedString  [++nbBytes]=0;
-                    // Return the number of bytes read
-                    return nbBytes;
-                }
-                // This is not the final character, just increase the number of bytes read
-                nbBytes++;
-            }
-            // Check if an error occured during reading char
-            // If an error occurend, return the error number
-            if (charRead<0) return charRead;
-        }
-        // Check if timeout is reached
-        if (timer.elapsedTime_ms()>timeOut_ms)
-        {
-            // Add the end caracter
-            receivedString[nbBytes]=0;
-            // Return 0 (timeout reached)
-            return 0;
-        }
-    }
-
-    // Buffer is full : return -3
-    return -3;
-}
-
-
-/*!
-     \brief Read an array of bytes from the serial device (with timeout)
-     \param buffer : array of bytes read from the serial device
-     \param maxNbBytes : maximum allowed number of bytes read
-     \param timeOut_ms : delay of timeout before giving up the reading
-     \param sleepDuration_us : delay of CPU relaxing in microseconds (Linux only)
-            In the reading loop, a sleep can be performed after each reading
-            This allows CPU to perform other tasks
-     \return >=0 return the number of bytes read before timeout or
-                requested data is completed
-     \return -1 error while setting the Timeout
-     \return -2 error while reading the byte
-  */
-int serialib::readBytes (void *buffer,unsigned int maxNbBytes,unsigned int timeOut_ms, unsigned int sleepDuration_us)
-{
-#if defined (_WIN32) || defined(_WIN64)
-    // Avoid warning while compiling
-    UNUSED(sleepDuration_us);
-
-    // Number of bytes read
-    DWORD dwBytesRead = 0;
-
-    // Set the TimeOut
-    timeouts.ReadTotalTimeoutConstant=(DWORD)timeOut_ms;
-
-    // Write the parameters and return -1 if an error occrured
-    if(!SetCommTimeouts(hSerial, &timeouts)) return -1;
-
-
-    // Read the bytes from the serial device, return -2 if an error occured
-    if(!ReadFile(hSerial,buffer,(DWORD)maxNbBytes,&dwBytesRead, NULL))  return -2;
-
-    // Return the byte read
-    return dwBytesRead;
-#endif
-#if defined (__linux__) || defined(__APPLE__)
-    // Timer used for timeout
-    timeOut          timer;
-    // Initialise the timer
-    timer.initTimer();
-    unsigned int     NbByteRead=0;
-    // While Timeout is not reached
-    while (timer.elapsedTime_ms()<timeOut_ms || timeOut_ms==0)
-    {
-        // Compute the position of the current byte
-        unsigned char* Ptr=(unsigned char*)buffer+NbByteRead;
-        // Try to read a byte on the device
-        int Ret=read(fd,(void*)Ptr,maxNbBytes-NbByteRead);
-        // Error while reading
-        if (Ret==-1) return -2;
-
-        // One or several byte(s) has been read on the device
-        if (Ret>0)
-        {
-            // Increase the number of read bytes
-            NbByteRead+=Ret;
-            // Success : bytes has been read
-            if (NbByteRead>=maxNbBytes)
-                return NbByteRead;
-        }
-        // Suspend the loop to avoid charging the CPU
-        usleep (sleepDuration_us);
-    }
-    // Timeout reached, return the number of bytes read
-    return NbByteRead;
-#endif
-}
-
-
-
-
-// _________________________
-// ::: Special operation :::
-
-
-
-/*!
-    \brief Empty receiver buffer
-    Note that when using serial over USB on Unix systems, a delay of 20ms may be necessary before calling the flushReceiver function
-    \return If the function succeeds, the return value is nonzero.
-            If the function fails, the return value is zero.
-*/
-char serialib::flushReceiver()
-{
-#if defined (_WIN32) || defined(_WIN64)
-    // Purge receiver
-    return PurgeComm (hSerial, PURGE_RXCLEAR);
-#endif
-#if defined (__linux__) || defined(__APPLE__)
-    // Purge receiver
-    tcflush(fd,TCIFLUSH);
-    return true;
-#endif
-}
-
-
-
-/*!
-    \brief  Return the number of bytes in the received buffer (UNIX only)
-    \return The number of bytes received by the serial provider but not yet read.
-*/
-int serialib::available()
-{    
-#if defined (_WIN32) || defined(_WIN64)
-    // Device errors
-    DWORD commErrors;
-    // Device status
-    COMSTAT commStatus;
-    // Read status
-    ClearCommError(hSerial, &commErrors, &commStatus);
-    // Return the number of pending bytes
-    return commStatus.cbInQue;
-#endif
-#if defined (__linux__) || defined(__APPLE__)
-    int nBytes=0;
-    // Return number of pending bytes in the receiver
-    ioctl(fd, FIONREAD, &nBytes);
-    return nBytes;
-#endif
-
-}
-
-
-
-// __________________
-// ::: I/O Access :::
-
-/*!
-    \brief      Set or unset the bit DTR (pin 4)
-                DTR stands for Data Terminal Ready
-                Convenience method :This method calls setDTR and clearDTR
-    \param      status = true set DTR
-                status = false unset DTR
-    \return     If the function fails, the return value is false
-                If the function succeeds, the return value is true.
-*/
-bool serialib::DTR(bool status)
-{
-    if (status)
-        // Set DTR
-        return this->setDTR();
-    else
-        // Unset DTR
-        return this->clearDTR();
-}
-
-
-/*!
-    \brief      Set the bit DTR (pin 4)
-                DTR stands for Data Terminal Ready
-    \return     If the function fails, the return value is false
-                If the function succeeds, the return value is true.
-*/
-bool serialib::setDTR()
-{
-#if defined (_WIN32) || defined(_WIN64)
-    // Set DTR
-    currentStateDTR=true;
-    return EscapeCommFunction(hSerial,SETDTR);
-#endif
-#if defined (__linux__) || defined(__APPLE__)
-    // Set DTR
-    int status_DTR=0;
-    ioctl(fd, TIOCMGET, &status_DTR);
-    status_DTR |= TIOCM_DTR;
-    ioctl(fd, TIOCMSET, &status_DTR);
-    return true;
-#endif
-}
-
-/*!
-    \brief      Clear the bit DTR (pin 4)
-                DTR stands for Data Terminal Ready
-    \return     If the function fails, the return value is false
-                If the function succeeds, the return value is true.
-*/
-bool serialib::clearDTR()
-{
-#if defined (_WIN32) || defined(_WIN64)
-    // Clear DTR
-    currentStateDTR=false;
-    return EscapeCommFunction(hSerial,CLRDTR);
-#endif
-#if defined (__linux__) || defined(__APPLE__)
-    // Clear DTR
-    int status_DTR=0;
-    ioctl(fd, TIOCMGET, &status_DTR);
-    status_DTR &= ~TIOCM_DTR;
-    ioctl(fd, TIOCMSET, &status_DTR);
-    return true;
-#endif
-}
-
-
-
-/*!
-    \brief      Set or unset the bit RTS (pin 7)
-                RTS stands for Data Termina Ready
-                Convenience method :This method calls setDTR and clearDTR
-    \param      status = true set DTR
-                status = false unset DTR
-    \return     false if the function fails
-    \return     true if the function succeeds
-*/
-bool serialib::RTS(bool status)
-{
-    if (status)
-        // Set RTS
-        return this->setRTS();
-    else
-        // Unset RTS
-        return this->clearRTS();
-}
-
-
-/*!
-    \brief      Set the bit RTS (pin 7)
-                RTS stands for Data Terminal Ready
-    \return     If the function fails, the return value is false
-                If the function succeeds, the return value is true.
-*/
-bool serialib::setRTS()
-{
-#if defined (_WIN32) || defined(_WIN64)
-    // Set RTS
-    currentStateRTS=true;
-    return EscapeCommFunction(hSerial,SETRTS);
-#endif
-#if defined (__linux__) || defined(__APPLE__)
-    // Set RTS
-    int status_RTS=0;
-    ioctl(fd, TIOCMGET, &status_RTS);
-    status_RTS |= TIOCM_RTS;
-    ioctl(fd, TIOCMSET, &status_RTS);
-    return true;
-#endif
-}
-
-
-
-/*!
-    \brief      Clear the bit RTS (pin 7)
-                RTS stands for Data Terminal Ready
-    \return     If the function fails, the return value is false
-                If the function succeeds, the return value is true.
-*/
-bool serialib::clearRTS()
-{
-#if defined (_WIN32) || defined(_WIN64)
-    // Clear RTS
-    currentStateRTS=false;
-    return EscapeCommFunction(hSerial,CLRRTS);
-#endif
-#if defined (__linux__) || defined(__APPLE__)
-    // Clear RTS
-    int status_RTS=0;
-    ioctl(fd, TIOCMGET, &status_RTS);
-    status_RTS &= ~TIOCM_RTS;
-    ioctl(fd, TIOCMSET, &status_RTS);
-    return true;
-#endif
-}
-
-
-
-
-/*!
-    \brief      Get the CTS's status (pin 8)
-                CTS stands for Clear To Send
-    \return     Return true if CTS is set otherwise false
-  */
-bool serialib::isCTS()
-{
-#if defined (_WIN32) || defined(_WIN64)
-    DWORD modemStat;
-    GetCommModemStatus(hSerial, &modemStat);
-    return modemStat & MS_CTS_ON;
-#endif
-#if defined (__linux__) || defined(__APPLE__)
-    int status=0;
-    //Get the current status of the CTS bit
-    ioctl(fd, TIOCMGET, &status);
-    return status & TIOCM_CTS;
-#endif
-}
-
-
-
-/*!
-    \brief      Get the DSR's status (pin 6)
-                DSR stands for Data Set Ready
-    \return     Return true if DTR is set otherwise false
-  */
-bool serialib::isDSR()
-{
-#if defined (_WIN32) || defined(_WIN64)
-    DWORD modemStat;
-    GetCommModemStatus(hSerial, &modemStat);
-    return modemStat & MS_DSR_ON;
-#endif
-#if defined (__linux__) || defined(__APPLE__)
-    int status=0;
-    //Get the current status of the DSR bit
-    ioctl(fd, TIOCMGET, &status);
-    return status & TIOCM_DSR;
-#endif
-}
-
-
-
-
-
-
-/*!
-    \brief      Get the DCD's status (pin 1)
-                CDC stands for Data Carrier Detect
-    \return     true if DCD is set
-    \return     false otherwise
-  */
-bool serialib::isDCD()
-{
-#if defined (_WIN32) || defined(_WIN64)
-    DWORD modemStat;
-    GetCommModemStatus(hSerial, &modemStat);
-    return modemStat & MS_RLSD_ON;
-#endif
-#if defined (__linux__) || defined(__APPLE__)
-    int status=0;
-    //Get the current status of the DCD bit
-    ioctl(fd, TIOCMGET, &status);
-    return status & TIOCM_CAR;
-#endif
-}
-
-
-/*!
-    \brief      Get the RING's status (pin 9)
-                Ring Indicator
-    \return     Return true if RING is set otherwise false
-  */
-bool serialib::isRI()
-{
-#if defined (_WIN32) || defined(_WIN64)
-    DWORD modemStat;
-    GetCommModemStatus(hSerial, &modemStat);
-    return modemStat & MS_RING_ON;
-#endif
-#if defined (__linux__) || defined(__APPLE__)
-    int status=0;
-    //Get the current status of the RING bit
-    ioctl(fd, TIOCMGET, &status);
-    return status & TIOCM_RNG;
-#endif
-}
-
-
-/*!
-    \brief      Get the DTR's status (pin 4)
-                DTR stands for Data Terminal Ready
-                May behave abnormally on Windows
-    \return     Return true if CTS is set otherwise false
-  */
-bool serialib::isDTR()
-{
-#if defined (_WIN32) || defined( _WIN64)
-    return currentStateDTR;
-#endif
-#if defined (__linux__) || defined(__APPLE__)
-    int status=0;
-    //Get the current status of the DTR bit
-    ioctl(fd, TIOCMGET, &status);
-    return status & TIOCM_DTR  ;
-#endif
-}
-
-
-
-/*!
-    \brief      Get the RTS's status (pin 7)
-                RTS stands for Request To Send
-                May behave abnormally on Windows
-    \return     Return true if RTS is set otherwise false
-  */
-bool serialib::isRTS()
-{
-#if defined (_WIN32) || defined(_WIN64)
-    return currentStateRTS;
-#endif
-#if defined (__linux__) || defined(__APPLE__)
-    int status=0;
-    //Get the current status of the CTS bit
-    ioctl(fd, TIOCMGET, &status);
-    return status & TIOCM_RTS;
-#endif
-}
-
-
-
-
-
-
-// ******************************************
-//  Class timeOut
-// ******************************************
-
-
-/*!
-    \brief      Constructor of the class timeOut.
-*/
-// Constructor
-timeOut::timeOut()
-{}
-
-
-/*!
-    \brief      Initialise the timer. It writes the current time of the day in the structure PreviousTime.
-*/
-//Initialize the timer
-void timeOut::initTimer()
-{
-#if defined (NO_POSIX_TIME)
-    LARGE_INTEGER tmp;
-    QueryPerformanceFrequency(&tmp);
-    counterFrequency = tmp.QuadPart;
-    // Used to store the previous time (for computing timeout)
-    QueryPerformanceCounter(&tmp);
-    previousTime = tmp.QuadPart;
-#else
-    gettimeofday(&previousTime, NULL);
-#endif
-}
-
-/*!
-    \brief      Returns the time elapsed since initialization.  It write the current time of the day in the structure CurrentTime.
-                Then it returns the difference between CurrentTime and PreviousTime.
-    \return     The number of microseconds elapsed since the functions InitTimer was called.
-  */
-//Return the elapsed time since initialization
-unsigned long int timeOut::elapsedTime_ms()
-{
-#if defined (NO_POSIX_TIME)
-    // Current time
-    LARGE_INTEGER CurrentTime;
-    // Number of ticks since last call
-    int sec;
-
-    // Get current time
-    QueryPerformanceCounter(&CurrentTime);
-
-    // Compute the number of ticks elapsed since last call
-    sec=CurrentTime.QuadPart-previousTime;
-
-    // Return the elapsed time in milliseconds
-    return sec/(counterFrequency/1000);
-#else
-    // Current time
-    struct timeval CurrentTime;
-    // Number of seconds and microseconds since last call
-    int sec,usec;
-
-    // Get current time
-    gettimeofday(&CurrentTime, NULL);
-
-    // Compute the number of seconds and microseconds elapsed since last call
-    sec=CurrentTime.tv_sec-previousTime.tv_sec;
-    usec=CurrentTime.tv_usec-previousTime.tv_usec;
-
-    // If the previous usec is higher than the current one
-    if (usec<0)
-    {
-        // Recompute the microseonds and substract one second
-        usec=1000000-previousTime.tv_usec+CurrentTime.tv_usec;
-        sec--;
-    }
-
-    // Return the elapsed time in milliseconds
-    return sec*1000+usec/1000;
-#endif
-}
+/*!
+ \file    serialib.cpp
+ \brief   Source file of the class serialib. This class is used for communication over a serial device.
+ \author  Philippe Lucidarme (University of Angers)
+ \version 2.0
+ \date    december the 27th of 2019
+
+THE SOFTWARE IS PROVIDED "AS IS", WITHOUT WARRANTY OF ANY KIND, EXPRESS OR IMPLIED,
+INCLUDING BUT NOT LIMITED TO THE WARRANTIES OF MERCHANTABILITY, FITNESS FOR A PARTICULAR
+PURPOSE AND NONINFRINGEMENT. IN NO EVENT SHALL THE X CONSORTIUM BE LIABLE FOR ANY CLAIM,
+DAMAGES OR OTHER LIABILITY, WHETHER IN AN ACTION OF CONTRACT, TORT OR OTHERWISE, ARISING
+FROM, OUT OF OR IN CONNECTION WITH THE SOFTWARE OR THE USE OR OTHER DEALINGS IN THE SOFTWARE.
+
+
+This is a licence-free software, it can be used by anyone who try to build a better world.
+ */
+
+#include "serialib.h"
+
+
+
+//_____________________________________
+// ::: Constructors and destructors :::
+
+
+/*!
+    \brief      Constructor of the class serialib.
+*/
+serialib::serialib()
+{
+#if defined (_WIN32) || defined( _WIN64)
+    // Set default value for RTS and DTR (Windows only)
+    currentStateRTS=true;
+    currentStateDTR=true;
+    hSerial = INVALID_HANDLE_VALUE;
+#endif
+#if defined (__linux__) || defined(__APPLE__)
+    fd = -1;
+#endif
+}
+
+
+/*!
+    \brief      Destructor of the class serialib. It close the connection
+*/
+// Class desctructor
+serialib::~serialib()
+{
+    closeDevice();
+}
+
+
+
+//_________________________________________
+// ::: Configuration and initialization :::
+
+
+
+/*!
+     \brief Open the serial port
+     \param Device : Port name (COM1, COM2, ... for Windows ) or (/dev/ttyS0, /dev/ttyACM0, /dev/ttyUSB0 ... for linux)
+     \param Bauds : Baud rate of the serial port.
+
+                \n Supported baud rate for Windows :
+                        - 110
+                        - 300
+                        - 600
+                        - 1200
+                        - 2400
+                        - 4800
+                        - 9600
+                        - 14400
+                        - 19200
+                        - 38400
+                        - 56000
+                        - 57600
+                        - 115200
+                        - 128000
+                        - 256000
+
+               \n Supported baud rate for Linux :\n
+                        - 110
+                        - 300
+                        - 600
+                        - 1200
+                        - 2400
+                        - 4800
+                        - 9600
+                        - 19200
+                        - 38400
+                        - 57600
+                        - 115200
+
+               \n Optionally supported baud rates, depending on Linux kernel:\n
+                        - 230400
+                        - 460800
+                        - 500000
+                        - 576000
+                        - 921600
+                        - 1000000
+                        - 1152000
+                        - 1500000
+                        - 2000000
+                        - 2500000
+                        - 3000000
+                        - 3500000
+                        - 4000000
+
+     \param Databits : Number of data bits in one UART transmission.
+
+            \n Supported values: \n
+                - SERIAL_DATABITS_5 (5)
+                - SERIAL_DATABITS_6 (6)
+                - SERIAL_DATABITS_7 (7)
+                - SERIAL_DATABITS_8 (8)
+                - SERIAL_DATABITS_16 (16) (not supported on Unix)
+
+     \param Parity: Parity type
+
+            \n Supported values: \n
+                - SERIAL_PARITY_NONE (N)
+                - SERIAL_PARITY_EVEN (E)
+                - SERIAL_PARITY_ODD (O)
+                - SERIAL_PARITY_MARK (MARK) (not supported on Unix)
+                - SERIAL_PARITY_SPACE (SPACE) (not supported on Unix)
+    \param Stopbit: Number of stop bits
+
+            \n Supported values:
+                - SERIAL_STOPBITS_1 (1)
+                - SERIAL_STOPBITS_1_5 (1.5) (not supported on Unix)
+                - SERIAL_STOPBITS_2 (2)
+
+     \return 1 success
+     \return -1 device not found
+     \return -2 error while opening the device
+     \return -3 error while getting port parameters
+     \return -4 Speed (Bauds) not recognized
+     \return -5 error while writing port parameters
+     \return -6 error while writing timeout parameters
+     \return -7 Databits not recognized
+     \return -8 Stopbits not recognized
+     \return -9 Parity not recognized
+  */
+char serialib::openDevice(const char *Device, const unsigned int Bauds,
+                          SerialDataBits Databits,
+                          SerialParity Parity,
+                          SerialStopBits Stopbits) {
+#if defined (_WIN32) || defined( _WIN64)
+    // Open serial port
+    hSerial = CreateFileA(Device,GENERIC_READ | GENERIC_WRITE,0,0,OPEN_EXISTING,/*FILE_ATTRIBUTE_NORMAL*/0,0);
+    if(hSerial==INVALID_HANDLE_VALUE) {
+        if(GetLastError()==ERROR_FILE_NOT_FOUND)
+            return -1; // Device not found
+
+        // Error while opening the device
+        return -2;
+    }
+
+    // Set parameters
+
+    // Structure for the port parameters
+    DCB dcbSerialParams;
+    dcbSerialParams.DCBlength=sizeof(dcbSerialParams);
+
+    // Get the port parameters
+    if (!GetCommState(hSerial, &dcbSerialParams)) return -3;
+
+    // Set the speed (Bauds)
+    switch (Bauds)
+    {
+    case 110  :     dcbSerialParams.BaudRate=CBR_110; break;
+    case 300  :     dcbSerialParams.BaudRate=CBR_300; break;
+    case 600  :     dcbSerialParams.BaudRate=CBR_600; break;
+    case 1200 :     dcbSerialParams.BaudRate=CBR_1200; break;
+    case 2400 :     dcbSerialParams.BaudRate=CBR_2400; break;
+    case 4800 :     dcbSerialParams.BaudRate=CBR_4800; break;
+    case 9600 :     dcbSerialParams.BaudRate=CBR_9600; break;
+    case 14400 :    dcbSerialParams.BaudRate=CBR_14400; break;
+    case 19200 :    dcbSerialParams.BaudRate=CBR_19200; break;
+    case 38400 :    dcbSerialParams.BaudRate=CBR_38400; break;
+    case 56000 :    dcbSerialParams.BaudRate=CBR_56000; break;
+    case 57600 :    dcbSerialParams.BaudRate=CBR_57600; break;
+    case 115200 :   dcbSerialParams.BaudRate=CBR_115200; break;
+    case 128000 :   dcbSerialParams.BaudRate=CBR_128000; break;
+    case 256000 :   dcbSerialParams.BaudRate=CBR_256000; break;
+    default : return -4;
+    }
+    //select data size
+    BYTE bytesize = 0;
+    switch(Databits) {
+        case SERIAL_DATABITS_5: bytesize = 5; break;
+        case SERIAL_DATABITS_6: bytesize = 6; break;
+        case SERIAL_DATABITS_7: bytesize = 7; break;
+        case SERIAL_DATABITS_8: bytesize = 8; break;
+        case SERIAL_DATABITS_16: bytesize = 16; break;
+        default: return -7;
+    }
+    BYTE stopBits = 0;
+    switch(Stopbits) {
+        case SERIAL_STOPBITS_1: stopBits = ONESTOPBIT; break;
+        case SERIAL_STOPBITS_1_5: stopBits = ONE5STOPBITS; break;
+        case SERIAL_STOPBITS_2: stopBits = TWOSTOPBITS; break;
+        default: return -8;
+    }
+    BYTE parity = 0;
+    switch(Parity) {
+        case SERIAL_PARITY_NONE: parity = NOPARITY; break;
+        case SERIAL_PARITY_EVEN: parity = EVENPARITY; break;
+        case SERIAL_PARITY_ODD: parity = ODDPARITY; break;
+        case SERIAL_PARITY_MARK: parity = MARKPARITY; break;
+        case SERIAL_PARITY_SPACE: parity = SPACEPARITY; break;
+        default: return -9;
+    }
+    // configure byte size
+    dcbSerialParams.ByteSize = bytesize;
+    // configure stop bits
+    dcbSerialParams.StopBits = stopBits;
+    // configure parity
+    dcbSerialParams.Parity = parity;
+
+    // Write the parameters
+    if(!SetCommState(hSerial, &dcbSerialParams)) return -5;
+
+    // Set TimeOut
+
+    // Set the Timeout parameters
+    timeouts.ReadIntervalTimeout=0;
+    // No TimeOut
+    timeouts.ReadTotalTimeoutConstant=MAXDWORD;
+    timeouts.ReadTotalTimeoutMultiplier=0;
+    timeouts.WriteTotalTimeoutConstant=MAXDWORD;
+    timeouts.WriteTotalTimeoutMultiplier=0;
+
+    // Write the parameters
+    if(!SetCommTimeouts(hSerial, &timeouts)) return -6;
+
+    // Opening successfull
+    return 1;
+#endif
+#if defined (__linux__) || defined(__APPLE__)
+    // Structure with the device's options
+    struct termios options;
+
+
+    // Open device
+    fd = open(Device, O_RDWR | O_NOCTTY | O_NDELAY);
+    // If the device is not open, return -2
+    if (fd == -1) return -2;
+    // Open the device in nonblocking mode
+    fcntl(fd, F_SETFL, FNDELAY);
+
+
+    // Get the current options of the port
+    tcgetattr(fd, &options);
+    // Clear all the options
+    bzero(&options, sizeof(options));
+
+    // Prepare speed (Bauds)
+    speed_t         Speed;
+    switch (Bauds)
+    {
+    case 110  :     Speed=B110; break;
+    case 300  :     Speed=B300; break;
+    case 600  :     Speed=B600; break;
+    case 1200 :     Speed=B1200; break;
+    case 2400 :     Speed=B2400; break;
+    case 4800 :     Speed=B4800; break;
+    case 9600 :     Speed=B9600; break;
+    case 19200 :    Speed=B19200; break;
+    case 38400 :    Speed=B38400; break;
+    case 57600 :    Speed=B57600; break;
+    case 115200 :   Speed=B115200; break;
+#if defined (B230400)
+    case 230400 :   Speed=B230400; break;
+#endif
+#if defined (B460800)
+    case 460800 :   Speed=B460800; break;
+#endif
+#if defined (B500000)
+    case 500000 :   Speed=B500000; break;
+#endif
+#if defined (B576000)
+    case 576000 :   Speed=B576000; break;
+#endif
+#if defined (B921600)
+    case 921600 :   Speed=B921600; break;
+#endif
+#if defined (B1000000)
+    case 1000000 :   Speed=B1000000; break;
+#endif
+#if defined (B1152000)
+    case 1152000 :   Speed=B1152000; break;
+#endif
+#if defined (B1500000)
+    case 1500000 :   Speed=B1500000; break;
+#endif
+#if defined (B2000000)
+    case 2000000 :   Speed=B2000000; break;
+#endif
+#if defined (B2500000)
+    case 2500000 :   Speed=B2500000; break;
+#endif
+#if defined (B3000000)
+    case 3000000 :   Speed=B3000000; break;
+#endif
+#if defined (B3500000)
+    case 3500000 :   Speed=B3500000; break;
+#endif
+#if defined (B4000000)
+    case 4000000 :   Speed=B4000000; break;
+#endif
+    default : return -4;
+    }
+    int databits_flag = 0;
+    switch(Databits) {
+        case SERIAL_DATABITS_5: databits_flag = CS5; break;
+        case SERIAL_DATABITS_6: databits_flag = CS6; break;
+        case SERIAL_DATABITS_7: databits_flag = CS7; break;
+        case SERIAL_DATABITS_8: databits_flag = CS8; break;
+        //16 bits and everything else not supported
+        default: return -7;
+    }
+    int stopbits_flag = 0;
+    switch(Stopbits) {
+        case SERIAL_STOPBITS_1: stopbits_flag = 0; break;
+        case SERIAL_STOPBITS_2: stopbits_flag = CSTOPB; break;
+        //1.5 stopbits and everything else not supported
+        default: return -8;
+    }
+    int parity_flag = 0;
+    switch(Parity) {
+        case SERIAL_PARITY_NONE: parity_flag = 0; break;
+        case SERIAL_PARITY_EVEN: parity_flag = PARENB; break;
+        case SERIAL_PARITY_ODD: parity_flag = (PARENB | PARODD); break;
+        //mark and space parity not supported
+        default: return -9;
+    }
+
+    // Set the baud rate
+    cfsetispeed(&options, Speed);
+    cfsetospeed(&options, Speed);
+    // Configure the device : data bits, stop bits, parity, no control flow
+    // Ignore modem control lines (CLOCAL) and Enable receiver (CREAD)
+    options.c_cflag |= ( CLOCAL | CREAD | databits_flag | parity_flag | stopbits_flag);
+    options.c_iflag |= ( IGNPAR | IGNBRK );
+    // Timer unused
+    options.c_cc[VTIME]=0;
+    // At least on character before satisfy reading
+    options.c_cc[VMIN]=0;
+    // Activate the settings
+    tcsetattr(fd, TCSANOW, &options);
+    // Success
+    return (1);
+#endif
+
+}
+
+bool serialib::isDeviceOpen()
+{
+#if defined (_WIN32) || defined( _WIN64)
+    return hSerial != INVALID_HANDLE_VALUE;
+#endif
+#if defined (__linux__) || defined(__APPLE__)
+    return fd >= 0;
+#endif
+}
+
+/*!
+     \brief Close the connection with the current device
+*/
+void serialib::closeDevice()
+{
+#if defined (_WIN32) || defined( _WIN64)
+    CloseHandle(hSerial);
+    hSerial = INVALID_HANDLE_VALUE;
+#endif
+#if defined (__linux__) || defined(__APPLE__)
+    close (fd);
+    fd = -1;
+#endif
+}
+
+
+
+
+//___________________________________________
+// ::: Read/Write operation on characters :::
+
+
+
+/*!
+     \brief Write a char on the current serial port
+     \param Byte : char to send on the port (must be terminated by '\0')
+     \return 1 success
+     \return -1 error while writting data
+  */
+int serialib::writeChar(const char Byte)
+{
+#if defined (_WIN32) || defined( _WIN64)
+    // Number of bytes written
+    DWORD dwBytesWritten;
+    // Write the char to the serial device
+    // Return -1 if an error occured
+    if(!WriteFile(hSerial,&Byte,1,&dwBytesWritten,NULL)) return -1;
+    // Write operation successfull
+    return 1;
+#endif
+#if defined (__linux__) || defined(__APPLE__)
+    // Write the char
+    if (write(fd,&Byte,1)!=1) return -1;
+
+    // Write operation successfull
+    return 1;
+#endif
+}
+
+
+
+//________________________________________
+// ::: Read/Write operation on strings :::
+
+
+/*!
+     \brief     Write a string on the current serial port
+     \param     receivedString : string to send on the port (must be terminated by '\0')
+     \return     1 success
+     \return    -1 error while writting data
+  */
+int serialib::writeString(const char *receivedString)
+{
+#if defined (_WIN32) || defined( _WIN64)
+    // Number of bytes written
+    DWORD dwBytesWritten;
+    // Write the string
+    if(!WriteFile(hSerial,receivedString,strlen(receivedString),&dwBytesWritten,NULL))
+        // Error while writing, return -1
+        return -1;
+    // Write operation successfull
+    return 1;
+#endif
+#if defined (__linux__) || defined(__APPLE__)
+    // Lenght of the string
+    int Lenght=strlen(receivedString);
+    // Write the string
+    if (write(fd,receivedString,Lenght)!=Lenght) return -1;
+    // Write operation successfull
+    return 1;
+#endif
+}
+
+// _____________________________________
+// ::: Read/Write operation on bytes :::
+
+
+
+/*!
+     \brief Write an array of data on the current serial port
+     \param Buffer : array of bytes to send on the port
+     \param NbBytes : number of byte to send
+     \return 1 success
+     \return -1 error while writting data
+  */
+int serialib::writeBytes(const void *Buffer, const unsigned int NbBytes, unsigned int *NbBytesWritten)
+{
+#if defined (_WIN32) || defined( _WIN64)
+    // Write data
+    if(!WriteFile(hSerial, Buffer, NbBytes, NbBytesWritten, NULL))
+        // Error while writing, return -1
+        return -1;
+    // Write operation successfull
+    return 1;
+#endif
+#if defined (__linux__) || defined(__APPLE__)
+    // Write data
+    *NbBytesWritten = write (fd,Buffer,NbBytes);
+    if (*NbBytesWritten !=(ssize_t)NbBytes) return -1;
+    // Write operation successfull
+    return 1;
+#endif
+}
+
+int serialib::writeBytes(const void *Buffer, const unsigned int NbBytes)
+{
+    unsigned int NbBytesWritten;
+    return writeBytes(Buffer, NbBytes, &NbBytesWritten)
+}
+
+/*!
+     \brief Wait for a byte from the serial device and return the data read
+     \param pByte : data read on the serial device
+     \param timeOut_ms : delay of timeout before giving up the reading
+            If set to zero, timeout is disable (Optional)
+     \return 1 success
+     \return 0 Timeout reached
+     \return -1 error while setting the Timeout
+     \return -2 error while reading the byte
+  */
+int serialib::readChar(char *pByte,unsigned int timeOut_ms)
+{
+#if defined (_WIN32) || defined(_WIN64)
+    // Number of bytes read
+    DWORD dwBytesRead = 0;
+
+    // Set the TimeOut
+    timeouts.ReadTotalTimeoutConstant=timeOut_ms;
+
+    // Write the parameters, return -1 if an error occured
+    if(!SetCommTimeouts(hSerial, &timeouts)) return -1;
+
+    // Read the byte, return -2 if an error occured
+    if(!ReadFile(hSerial,pByte, 1, &dwBytesRead, NULL)) return -2;
+
+    // Return 0 if the timeout is reached
+    if (dwBytesRead==0) return 0;
+
+    // The byte is read
+    return 1;
+#endif
+#if defined (__linux__) || defined(__APPLE__)
+    // Timer used for timeout
+    timeOut         timer;
+    // Initialise the timer
+    timer.initTimer();
+    // While Timeout is not reached
+    while (timer.elapsedTime_ms()<timeOut_ms || timeOut_ms==0)
+    {
+        // Try to read a byte on the device
+        switch (read(fd,pByte,1)) {
+        case 1  : return 1; // Read successfull
+        case -1 : return -2; // Error while reading
+        }
+    }
+    return 0;
+#endif
+}
+
+
+
+/*!
+     \brief Read a string from the serial device (without TimeOut)
+     \param receivedString : string read on the serial device
+     \param FinalChar : final char of the string
+     \param MaxNbBytes : maximum allowed number of bytes read
+     \return >0 success, return the number of bytes read
+     \return -1 error while setting the Timeout
+     \return -2 error while reading the byte
+     \return -3 MaxNbBytes is reached
+  */
+int serialib::readStringNoTimeOut(char *receivedString,char finalChar,unsigned int maxNbBytes)
+{
+    // Number of characters read
+    unsigned int    NbBytes=0;
+    // Returned value from Read
+    char            charRead;
+
+    // While the buffer is not full
+    while (NbBytes<maxNbBytes)
+    {
+        // Read a character with the restant time
+        charRead=readChar(&receivedString[NbBytes]);
+
+        // Check a character has been read
+        if (charRead==1)
+        {
+            // Check if this is the final char
+            if (receivedString[NbBytes]==finalChar)
+            {
+                // This is the final char, add zero (end of string)
+                receivedString  [++NbBytes]=0;
+                // Return the number of bytes read
+                return NbBytes;
+            }
+
+            // The character is not the final char, increase the number of bytes read
+            NbBytes++;
+        }
+
+        // An error occured while reading, return the error number
+        if (charRead<0) return charRead;
+    }
+    // Buffer is full : return -3
+    return -3;
+}
+
+
+/*!
+     \brief Read a string from the serial device (with timeout)
+     \param receivedString : string read on the serial device
+     \param finalChar : final char of the string
+     \param maxNbBytes : maximum allowed number of characters read
+     \param timeOut_ms : delay of timeout before giving up the reading (optional)
+     \return  >0 success, return the number of bytes read (including the null character)
+     \return  0 timeout is reached
+     \return -1 error while setting the Timeout
+     \return -2 error while reading the character
+     \return -3 MaxNbBytes is reached
+  */
+int serialib::readString(char *receivedString,char finalChar,unsigned int maxNbBytes,unsigned int timeOut_ms)
+{
+    // Check if timeout is requested
+    if (timeOut_ms==0) return readStringNoTimeOut(receivedString,finalChar,maxNbBytes);
+
+    // Number of bytes read
+    unsigned int    nbBytes=0;
+    // Character read on serial device
+    char            charRead;
+    // Timer used for timeout
+    timeOut         timer;
+    long int        timeOutParam;
+
+    // Initialize the timer (for timeout)
+    timer.initTimer();
+
+    // While the buffer is not full
+    while (nbBytes<maxNbBytes)
+    {
+        // Compute the TimeOut for the next call of ReadChar
+        timeOutParam = timeOut_ms-timer.elapsedTime_ms();
+
+        // If there is time remaining
+        if (timeOutParam>0)
+        {
+            // Wait for a byte on the serial link with the remaining time as timeout
+            charRead=readChar(&receivedString[nbBytes],timeOutParam);
+
+            // If a byte has been received
+            if (charRead==1)
+            {
+                // Check if the character received is the final one
+                if (receivedString[nbBytes]==finalChar)
+                {
+                    // Final character: add the end character 0
+                    receivedString  [++nbBytes]=0;
+                    // Return the number of bytes read
+                    return nbBytes;
+                }
+                // This is not the final character, just increase the number of bytes read
+                nbBytes++;
+            }
+            // Check if an error occured during reading char
+            // If an error occurend, return the error number
+            if (charRead<0) return charRead;
+        }
+        // Check if timeout is reached
+        if (timer.elapsedTime_ms()>timeOut_ms)
+        {
+            // Add the end caracter
+            receivedString[nbBytes]=0;
+            // Return 0 (timeout reached)
+            return 0;
+        }
+    }
+
+    // Buffer is full : return -3
+    return -3;
+}
+
+
+/*!
+     \brief Read an array of bytes from the serial device (with timeout)
+     \param buffer : array of bytes read from the serial device
+     \param maxNbBytes : maximum allowed number of bytes read
+     \param timeOut_ms : delay of timeout before giving up the reading
+     \param sleepDuration_us : delay of CPU relaxing in microseconds (Linux only)
+            In the reading loop, a sleep can be performed after each reading
+            This allows CPU to perform other tasks
+     \return >=0 return the number of bytes read before timeout or
+                requested data is completed
+     \return -1 error while setting the Timeout
+     \return -2 error while reading the byte
+  */
+int serialib::readBytes (void *buffer,unsigned int maxNbBytes,unsigned int timeOut_ms, unsigned int sleepDuration_us)
+{
+#if defined (_WIN32) || defined(_WIN64)
+    // Avoid warning while compiling
+    UNUSED(sleepDuration_us);
+
+    // Number of bytes read
+    DWORD dwBytesRead = 0;
+
+    // Set the TimeOut
+    timeouts.ReadTotalTimeoutConstant=(DWORD)timeOut_ms;
+
+    // Write the parameters and return -1 if an error occrured
+    if(!SetCommTimeouts(hSerial, &timeouts)) return -1;
+
+
+    // Read the bytes from the serial device, return -2 if an error occured
+    if(!ReadFile(hSerial,buffer,(DWORD)maxNbBytes,&dwBytesRead, NULL))  return -2;
+
+    // Return the byte read
+    return dwBytesRead;
+#endif
+#if defined (__linux__) || defined(__APPLE__)
+    // Timer used for timeout
+    timeOut          timer;
+    // Initialise the timer
+    timer.initTimer();
+    unsigned int     NbByteRead=0;
+    // While Timeout is not reached
+    while (timer.elapsedTime_ms()<timeOut_ms || timeOut_ms==0)
+    {
+        // Compute the position of the current byte
+        unsigned char* Ptr=(unsigned char*)buffer+NbByteRead;
+        // Try to read a byte on the device
+        int Ret=read(fd,(void*)Ptr,maxNbBytes-NbByteRead);
+        // Error while reading
+        if (Ret==-1) return -2;
+
+        // One or several byte(s) has been read on the device
+        if (Ret>0)
+        {
+            // Increase the number of read bytes
+            NbByteRead+=Ret;
+            // Success : bytes has been read
+            if (NbByteRead>=maxNbBytes)
+                return NbByteRead;
+        }
+        // Suspend the loop to avoid charging the CPU
+        usleep (sleepDuration_us);
+    }
+    // Timeout reached, return the number of bytes read
+    return NbByteRead;
+#endif
+}
+
+
+
+
+// _________________________
+// ::: Special operation :::
+
+
+
+/*!
+    \brief Empty receiver buffer
+    Note that when using serial over USB on Unix systems, a delay of 20ms may be necessary before calling the flushReceiver function
+    \return If the function succeeds, the return value is nonzero.
+            If the function fails, the return value is zero.
+*/
+char serialib::flushReceiver()
+{
+#if defined (_WIN32) || defined(_WIN64)
+    // Purge receiver
+    return PurgeComm (hSerial, PURGE_RXCLEAR);
+#endif
+#if defined (__linux__) || defined(__APPLE__)
+    // Purge receiver
+    tcflush(fd,TCIFLUSH);
+    return true;
+#endif
+}
+
+
+
+/*!
+    \brief  Return the number of bytes in the received buffer (UNIX only)
+    \return The number of bytes received by the serial provider but not yet read.
+*/
+int serialib::available()
+{    
+#if defined (_WIN32) || defined(_WIN64)
+    // Device errors
+    DWORD commErrors;
+    // Device status
+    COMSTAT commStatus;
+    // Read status
+    ClearCommError(hSerial, &commErrors, &commStatus);
+    // Return the number of pending bytes
+    return commStatus.cbInQue;
+#endif
+#if defined (__linux__) || defined(__APPLE__)
+    int nBytes=0;
+    // Return number of pending bytes in the receiver
+    ioctl(fd, FIONREAD, &nBytes);
+    return nBytes;
+#endif
+
+}
+
+
+
+// __________________
+// ::: I/O Access :::
+
+/*!
+    \brief      Set or unset the bit DTR (pin 4)
+                DTR stands for Data Terminal Ready
+                Convenience method :This method calls setDTR and clearDTR
+    \param      status = true set DTR
+                status = false unset DTR
+    \return     If the function fails, the return value is false
+                If the function succeeds, the return value is true.
+*/
+bool serialib::DTR(bool status)
+{
+    if (status)
+        // Set DTR
+        return this->setDTR();
+    else
+        // Unset DTR
+        return this->clearDTR();
+}
+
+
+/*!
+    \brief      Set the bit DTR (pin 4)
+                DTR stands for Data Terminal Ready
+    \return     If the function fails, the return value is false
+                If the function succeeds, the return value is true.
+*/
+bool serialib::setDTR()
+{
+#if defined (_WIN32) || defined(_WIN64)
+    // Set DTR
+    currentStateDTR=true;
+    return EscapeCommFunction(hSerial,SETDTR);
+#endif
+#if defined (__linux__) || defined(__APPLE__)
+    // Set DTR
+    int status_DTR=0;
+    ioctl(fd, TIOCMGET, &status_DTR);
+    status_DTR |= TIOCM_DTR;
+    ioctl(fd, TIOCMSET, &status_DTR);
+    return true;
+#endif
+}
+
+/*!
+    \brief      Clear the bit DTR (pin 4)
+                DTR stands for Data Terminal Ready
+    \return     If the function fails, the return value is false
+                If the function succeeds, the return value is true.
+*/
+bool serialib::clearDTR()
+{
+#if defined (_WIN32) || defined(_WIN64)
+    // Clear DTR
+    currentStateDTR=false;
+    return EscapeCommFunction(hSerial,CLRDTR);
+#endif
+#if defined (__linux__) || defined(__APPLE__)
+    // Clear DTR
+    int status_DTR=0;
+    ioctl(fd, TIOCMGET, &status_DTR);
+    status_DTR &= ~TIOCM_DTR;
+    ioctl(fd, TIOCMSET, &status_DTR);
+    return true;
+#endif
+}
+
+
+
+/*!
+    \brief      Set or unset the bit RTS (pin 7)
+                RTS stands for Data Termina Ready
+                Convenience method :This method calls setDTR and clearDTR
+    \param      status = true set DTR
+                status = false unset DTR
+    \return     false if the function fails
+    \return     true if the function succeeds
+*/
+bool serialib::RTS(bool status)
+{
+    if (status)
+        // Set RTS
+        return this->setRTS();
+    else
+        // Unset RTS
+        return this->clearRTS();
+}
+
+
+/*!
+    \brief      Set the bit RTS (pin 7)
+                RTS stands for Data Terminal Ready
+    \return     If the function fails, the return value is false
+                If the function succeeds, the return value is true.
+*/
+bool serialib::setRTS()
+{
+#if defined (_WIN32) || defined(_WIN64)
+    // Set RTS
+    currentStateRTS=true;
+    return EscapeCommFunction(hSerial,SETRTS);
+#endif
+#if defined (__linux__) || defined(__APPLE__)
+    // Set RTS
+    int status_RTS=0;
+    ioctl(fd, TIOCMGET, &status_RTS);
+    status_RTS |= TIOCM_RTS;
+    ioctl(fd, TIOCMSET, &status_RTS);
+    return true;
+#endif
+}
+
+
+
+/*!
+    \brief      Clear the bit RTS (pin 7)
+                RTS stands for Data Terminal Ready
+    \return     If the function fails, the return value is false
+                If the function succeeds, the return value is true.
+*/
+bool serialib::clearRTS()
+{
+#if defined (_WIN32) || defined(_WIN64)
+    // Clear RTS
+    currentStateRTS=false;
+    return EscapeCommFunction(hSerial,CLRRTS);
+#endif
+#if defined (__linux__) || defined(__APPLE__)
+    // Clear RTS
+    int status_RTS=0;
+    ioctl(fd, TIOCMGET, &status_RTS);
+    status_RTS &= ~TIOCM_RTS;
+    ioctl(fd, TIOCMSET, &status_RTS);
+    return true;
+#endif
+}
+
+
+
+
+/*!
+    \brief      Get the CTS's status (pin 8)
+                CTS stands for Clear To Send
+    \return     Return true if CTS is set otherwise false
+  */
+bool serialib::isCTS()
+{
+#if defined (_WIN32) || defined(_WIN64)
+    DWORD modemStat;
+    GetCommModemStatus(hSerial, &modemStat);
+    return modemStat & MS_CTS_ON;
+#endif
+#if defined (__linux__) || defined(__APPLE__)
+    int status=0;
+    //Get the current status of the CTS bit
+    ioctl(fd, TIOCMGET, &status);
+    return status & TIOCM_CTS;
+#endif
+}
+
+
+
+/*!
+    \brief      Get the DSR's status (pin 6)
+                DSR stands for Data Set Ready
+    \return     Return true if DTR is set otherwise false
+  */
+bool serialib::isDSR()
+{
+#if defined (_WIN32) || defined(_WIN64)
+    DWORD modemStat;
+    GetCommModemStatus(hSerial, &modemStat);
+    return modemStat & MS_DSR_ON;
+#endif
+#if defined (__linux__) || defined(__APPLE__)
+    int status=0;
+    //Get the current status of the DSR bit
+    ioctl(fd, TIOCMGET, &status);
+    return status & TIOCM_DSR;
+#endif
+}
+
+
+
+
+
+
+/*!
+    \brief      Get the DCD's status (pin 1)
+                CDC stands for Data Carrier Detect
+    \return     true if DCD is set
+    \return     false otherwise
+  */
+bool serialib::isDCD()
+{
+#if defined (_WIN32) || defined(_WIN64)
+    DWORD modemStat;
+    GetCommModemStatus(hSerial, &modemStat);
+    return modemStat & MS_RLSD_ON;
+#endif
+#if defined (__linux__) || defined(__APPLE__)
+    int status=0;
+    //Get the current status of the DCD bit
+    ioctl(fd, TIOCMGET, &status);
+    return status & TIOCM_CAR;
+#endif
+}
+
+
+/*!
+    \brief      Get the RING's status (pin 9)
+                Ring Indicator
+    \return     Return true if RING is set otherwise false
+  */
+bool serialib::isRI()
+{
+#if defined (_WIN32) || defined(_WIN64)
+    DWORD modemStat;
+    GetCommModemStatus(hSerial, &modemStat);
+    return modemStat & MS_RING_ON;
+#endif
+#if defined (__linux__) || defined(__APPLE__)
+    int status=0;
+    //Get the current status of the RING bit
+    ioctl(fd, TIOCMGET, &status);
+    return status & TIOCM_RNG;
+#endif
+}
+
+
+/*!
+    \brief      Get the DTR's status (pin 4)
+                DTR stands for Data Terminal Ready
+                May behave abnormally on Windows
+    \return     Return true if CTS is set otherwise false
+  */
+bool serialib::isDTR()
+{
+#if defined (_WIN32) || defined( _WIN64)
+    return currentStateDTR;
+#endif
+#if defined (__linux__) || defined(__APPLE__)
+    int status=0;
+    //Get the current status of the DTR bit
+    ioctl(fd, TIOCMGET, &status);
+    return status & TIOCM_DTR  ;
+#endif
+}
+
+
+
+/*!
+    \brief      Get the RTS's status (pin 7)
+                RTS stands for Request To Send
+                May behave abnormally on Windows
+    \return     Return true if RTS is set otherwise false
+  */
+bool serialib::isRTS()
+{
+#if defined (_WIN32) || defined(_WIN64)
+    return currentStateRTS;
+#endif
+#if defined (__linux__) || defined(__APPLE__)
+    int status=0;
+    //Get the current status of the CTS bit
+    ioctl(fd, TIOCMGET, &status);
+    return status & TIOCM_RTS;
+#endif
+}
+
+
+
+
+
+
+// ******************************************
+//  Class timeOut
+// ******************************************
+
+
+/*!
+    \brief      Constructor of the class timeOut.
+*/
+// Constructor
+timeOut::timeOut()
+{}
+
+
+/*!
+    \brief      Initialise the timer. It writes the current time of the day in the structure PreviousTime.
+*/
+//Initialize the timer
+void timeOut::initTimer()
+{
+#if defined (NO_POSIX_TIME)
+    LARGE_INTEGER tmp;
+    QueryPerformanceFrequency(&tmp);
+    counterFrequency = tmp.QuadPart;
+    // Used to store the previous time (for computing timeout)
+    QueryPerformanceCounter(&tmp);
+    previousTime = tmp.QuadPart;
+#else
+    gettimeofday(&previousTime, NULL);
+#endif
+}
+
+/*!
+    \brief      Returns the time elapsed since initialization.  It write the current time of the day in the structure CurrentTime.
+                Then it returns the difference between CurrentTime and PreviousTime.
+    \return     The number of microseconds elapsed since the functions InitTimer was called.
+  */
+//Return the elapsed time since initialization
+unsigned long int timeOut::elapsedTime_ms()
+{
+#if defined (NO_POSIX_TIME)
+    // Current time
+    LARGE_INTEGER CurrentTime;
+    // Number of ticks since last call
+    int sec;
+
+    // Get current time
+    QueryPerformanceCounter(&CurrentTime);
+
+    // Compute the number of ticks elapsed since last call
+    sec=CurrentTime.QuadPart-previousTime;
+
+    // Return the elapsed time in milliseconds
+    return sec/(counterFrequency/1000);
+#else
+    // Current time
+    struct timeval CurrentTime;
+    // Number of seconds and microseconds since last call
+    int sec,usec;
+
+    // Get current time
+    gettimeofday(&CurrentTime, NULL);
+
+    // Compute the number of seconds and microseconds elapsed since last call
+    sec=CurrentTime.tv_sec-previousTime.tv_sec;
+    usec=CurrentTime.tv_usec-previousTime.tv_usec;
+
+    // If the previous usec is higher than the current one
+    if (usec<0)
+    {
+        // Recompute the microseonds and substract one second
+        usec=1000000-previousTime.tv_usec+CurrentTime.tv_usec;
+        sec--;
+    }
+
+    // Return the elapsed time in milliseconds
+    return sec*1000+usec/1000;
+#endif
+}